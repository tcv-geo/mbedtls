/**
 * \file ssl_internal.h
 *
 * \brief Internal functions shared by the SSL modules
 */
/*
 *  Copyright (C) 2006-2015, ARM Limited, All Rights Reserved
 *  SPDX-License-Identifier: Apache-2.0
 *
 *  Licensed under the Apache License, Version 2.0 (the "License"); you may
 *  not use this file except in compliance with the License.
 *  You may obtain a copy of the License at
 *
 *  http://www.apache.org/licenses/LICENSE-2.0
 *
 *  Unless required by applicable law or agreed to in writing, software
 *  distributed under the License is distributed on an "AS IS" BASIS, WITHOUT
 *  WARRANTIES OR CONDITIONS OF ANY KIND, either express or implied.
 *  See the License for the specific language governing permissions and
 *  limitations under the License.
 *
 *  This file is part of mbed TLS (https://tls.mbed.org)
 */
#ifndef MBEDTLS_SSL_INTERNAL_H
#define MBEDTLS_SSL_INTERNAL_H

#include "ssl.h"
#include "cipher.h"

#if defined(MBEDTLS_MD5_C)
#include "md5.h"
#endif

#if defined(MBEDTLS_SHA1_C)
#include "sha1.h"
#endif

#if defined(MBEDTLS_SHA256_C)
#include "sha256.h"
#endif

#if defined(MBEDTLS_SHA512_C)
#include "sha512.h"
#endif

#if defined(MBEDTLS_KEY_EXCHANGE_ECJPAKE_ENABLED)
#include "ecjpake.h"
#endif

#if ( defined(__ARMCC_VERSION) || defined(_MSC_VER) ) && \
    !defined(inline) && !defined(__cplusplus)
#define inline __inline
#endif

/* Determine minimum supported version */
#define MBEDTLS_SSL_MIN_MAJOR_VERSION           MBEDTLS_SSL_MAJOR_VERSION_3

#if defined(MBEDTLS_SSL_PROTO_SSL3)
#define MBEDTLS_SSL_MIN_MINOR_VERSION           MBEDTLS_SSL_MINOR_VERSION_0
#else
#if defined(MBEDTLS_SSL_PROTO_TLS1)
#define MBEDTLS_SSL_MIN_MINOR_VERSION           MBEDTLS_SSL_MINOR_VERSION_1
#else
#if defined(MBEDTLS_SSL_PROTO_TLS1_1)
#define MBEDTLS_SSL_MIN_MINOR_VERSION           MBEDTLS_SSL_MINOR_VERSION_2
#else
#if defined(MBEDTLS_SSL_PROTO_TLS1_2)
#define MBEDTLS_SSL_MIN_MINOR_VERSION           MBEDTLS_SSL_MINOR_VERSION_3
#endif /* MBEDTLS_SSL_PROTO_TLS1_2 */
#endif /* MBEDTLS_SSL_PROTO_TLS1_1 */
#endif /* MBEDTLS_SSL_PROTO_TLS1   */
#endif /* MBEDTLS_SSL_PROTO_SSL3   */

#define MBEDTLS_SSL_MIN_VALID_MINOR_VERSION MBEDTLS_SSL_MINOR_VERSION_1
#define MBEDTLS_SSL_MIN_VALID_MAJOR_VERSION MBEDTLS_SSL_MAJOR_VERSION_3

/* Determine maximum supported version */
#define MBEDTLS_SSL_MAX_MAJOR_VERSION           MBEDTLS_SSL_MAJOR_VERSION_3

#if defined(MBEDTLS_SSL_PROTO_TLS1_2)
#define MBEDTLS_SSL_MAX_MINOR_VERSION           MBEDTLS_SSL_MINOR_VERSION_3
#else
#if defined(MBEDTLS_SSL_PROTO_TLS1_1)
#define MBEDTLS_SSL_MAX_MINOR_VERSION           MBEDTLS_SSL_MINOR_VERSION_2
#else
#if defined(MBEDTLS_SSL_PROTO_TLS1)
#define MBEDTLS_SSL_MAX_MINOR_VERSION           MBEDTLS_SSL_MINOR_VERSION_1
#else
#if defined(MBEDTLS_SSL_PROTO_SSL3)
#define MBEDTLS_SSL_MAX_MINOR_VERSION           MBEDTLS_SSL_MINOR_VERSION_0
#endif /* MBEDTLS_SSL_PROTO_SSL3   */
#endif /* MBEDTLS_SSL_PROTO_TLS1   */
#endif /* MBEDTLS_SSL_PROTO_TLS1_1 */
#endif /* MBEDTLS_SSL_PROTO_TLS1_2 */

#define MBEDTLS_SSL_INITIAL_HANDSHAKE           0
#define MBEDTLS_SSL_RENEGOTIATION_IN_PROGRESS   1   /* In progress */
#define MBEDTLS_SSL_RENEGOTIATION_DONE          2   /* Done or aborted */
#define MBEDTLS_SSL_RENEGOTIATION_PENDING       3   /* Requested (server only) */

/*
 * DTLS retransmission states, see RFC 6347 4.2.4
 *
 * The SENDING state is merged in PREPARING for initial sends,
 * but is distinct for resends.
 *
 * Note: initial state is wrong for server, but is not used anyway.
 */
#define MBEDTLS_SSL_RETRANS_PREPARING       0
#define MBEDTLS_SSL_RETRANS_SENDING         1
#define MBEDTLS_SSL_RETRANS_WAITING         2
#define MBEDTLS_SSL_RETRANS_FINISHED        3

/*
 * Allow extra bytes for record, authentication and encryption overhead:
 * counter (8) + header (5) + IV(16) + MAC (16-48) + padding (0-256)
 * and allow for a maximum of 1024 of compression expansion if
 * enabled.
 */
#if defined(MBEDTLS_ZLIB_SUPPORT)
#define MBEDTLS_SSL_COMPRESSION_ADD          1024
#else
#define MBEDTLS_SSL_COMPRESSION_ADD             0
#endif

#if defined(MBEDTLS_ARC4_C) || defined(MBEDTLS_CIPHER_MODE_CBC)
/* Ciphersuites using HMAC */
#if defined(MBEDTLS_SHA512_C)
#define MBEDTLS_SSL_MAC_ADD                 48  /* SHA-384 used for HMAC */
#elif defined(MBEDTLS_SHA256_C)
#define MBEDTLS_SSL_MAC_ADD                 32  /* SHA-256 used for HMAC */
#else
#define MBEDTLS_SSL_MAC_ADD                 20  /* SHA-1   used for HMAC */
#endif
#else
/* AEAD ciphersuites: GCM and CCM use a 128 bits tag */
#define MBEDTLS_SSL_MAC_ADD                 16
#endif

#if defined(MBEDTLS_CIPHER_MODE_CBC)
#define MBEDTLS_SSL_PADDING_ADD            256
#else
#define MBEDTLS_SSL_PADDING_ADD              0
#endif

#define MBEDTLS_SSL_PAYLOAD_OVERHEAD ( MBEDTLS_SSL_COMPRESSION_ADD +    \
                                       MBEDTLS_MAX_IV_LENGTH +          \
                                       MBEDTLS_SSL_MAC_ADD +            \
                                       MBEDTLS_SSL_PADDING_ADD          \
                                       )

#define MBEDTLS_SSL_IN_PAYLOAD_LEN ( MBEDTLS_SSL_PAYLOAD_OVERHEAD + \
                                     ( MBEDTLS_SSL_IN_CONTENT_LEN ) )

#define MBEDTLS_SSL_OUT_PAYLOAD_LEN ( MBEDTLS_SSL_PAYLOAD_OVERHEAD + \
                                      ( MBEDTLS_SSL_OUT_CONTENT_LEN ) )

/* The maximum number of buffered handshake messages. */
#define MBEDTLS_SSL_MAX_BUFFERED_HS 4

/* Maximum length we can advertise as our max content length for
   RFC 6066 max_fragment_length extension negotiation purposes
   (the lesser of both sizes, if they are unequal.)
 */
#define MBEDTLS_TLS_EXT_ADV_CONTENT_LEN (                            \
        (MBEDTLS_SSL_IN_CONTENT_LEN > MBEDTLS_SSL_OUT_CONTENT_LEN)   \
        ? ( MBEDTLS_SSL_OUT_CONTENT_LEN )                            \
        : ( MBEDTLS_SSL_IN_CONTENT_LEN )                             \
        )

/*
 * Check that we obey the standard's message size bounds
 */

#if MBEDTLS_SSL_MAX_CONTENT_LEN > 16384
#error "Bad configuration - record content too large."
#endif

#if MBEDTLS_SSL_IN_CONTENT_LEN > MBEDTLS_SSL_MAX_CONTENT_LEN
#error "Bad configuration - incoming record content should not be larger than MBEDTLS_SSL_MAX_CONTENT_LEN."
#endif

#if MBEDTLS_SSL_OUT_CONTENT_LEN > MBEDTLS_SSL_MAX_CONTENT_LEN
#error "Bad configuration - outgoing record content should not be larger than MBEDTLS_SSL_MAX_CONTENT_LEN."
#endif

#if MBEDTLS_SSL_IN_PAYLOAD_LEN > MBEDTLS_SSL_MAX_CONTENT_LEN + 2048
#error "Bad configuration - incoming protected record payload too large."
#endif

#if MBEDTLS_SSL_OUT_PAYLOAD_LEN > MBEDTLS_SSL_MAX_CONTENT_LEN + 2048
#error "Bad configuration - outgoing protected record payload too large."
#endif

/* Calculate buffer sizes */

/* Note: Even though the TLS record header is only 5 bytes
   long, we're internally using 8 bytes to store the
   implicit sequence number. */
#define MBEDTLS_SSL_HEADER_LEN 13

#define MBEDTLS_SSL_IN_BUFFER_LEN  \
    ( ( MBEDTLS_SSL_HEADER_LEN ) + ( MBEDTLS_SSL_IN_PAYLOAD_LEN ) )

#define MBEDTLS_SSL_OUT_BUFFER_LEN  \
    ( ( MBEDTLS_SSL_HEADER_LEN ) + ( MBEDTLS_SSL_OUT_PAYLOAD_LEN ) )

#ifdef MBEDTLS_ZLIB_SUPPORT
/* Compression buffer holds both IN and OUT buffers, so should be size of the larger */
#define MBEDTLS_SSL_COMPRESS_BUFFER_LEN (                               \
        ( MBEDTLS_SSL_IN_BUFFER_LEN > MBEDTLS_SSL_OUT_BUFFER_LEN )      \
        ? MBEDTLS_SSL_IN_BUFFER_LEN                                     \
        : MBEDTLS_SSL_OUT_BUFFER_LEN                                    \
        )
#endif

/*
 * TLS extension flags (for extensions with outgoing ServerHello content
 * that need it (e.g. for RENEGOTIATION_INFO the server already knows because
 * of state of the renegotiation flag, so no indicator is required)
 */
#define MBEDTLS_TLS_EXT_SUPPORTED_POINT_FORMATS_PRESENT (1 << 0)
#define MBEDTLS_TLS_EXT_ECJPAKE_KKPP_OK                 (1 << 1)

#ifdef __cplusplus
extern "C" {
#endif

#if defined(MBEDTLS_SSL_PROTO_TLS1_2) && \
    defined(MBEDTLS_KEY_EXCHANGE__WITH_CERT__ENABLED)
/*
 * Abstraction for a grid of allowed signature-hash-algorithm pairs.
 */
struct mbedtls_ssl_sig_hash_set_t
{
    /* At the moment, we only need to remember a single suitable
     * hash algorithm per signature algorithm. As long as that's
     * the case - and we don't need a general lookup function -
     * we can implement the sig-hash-set as a map from signatures
     * to hash algorithms. */
    mbedtls_md_type_t rsa;
    mbedtls_md_type_t ecdsa;
};
#endif /* MBEDTLS_SSL_PROTO_TLS1_2 &&
          MBEDTLS_KEY_EXCHANGE__WITH_CERT__ENABLED */

/*
 * This structure contains the parameters only needed during handshake.
 */
struct mbedtls_ssl_handshake_params
{
    /*
     * Handshake specific crypto variables
     */

#if defined(MBEDTLS_SSL_PROTO_TLS1_2) && \
    defined(MBEDTLS_KEY_EXCHANGE__WITH_CERT__ENABLED)
    mbedtls_ssl_sig_hash_set_t hash_algs;             /*!<  Set of suitable sig-hash pairs */
#endif
#if defined(MBEDTLS_DHM_C)
    mbedtls_dhm_context dhm_ctx;                /*!<  DHM key exchange        */
#endif
#if defined(MBEDTLS_ECDH_C)
    mbedtls_ecdh_context ecdh_ctx;              /*!<  ECDH key exchange       */
#endif
#if defined(MBEDTLS_KEY_EXCHANGE_ECJPAKE_ENABLED)
    mbedtls_ecjpake_context ecjpake_ctx;        /*!< EC J-PAKE key exchange */
#if defined(MBEDTLS_SSL_CLI_C)
    unsigned char *ecjpake_cache;               /*!< Cache for ClientHello ext */
    size_t ecjpake_cache_len;                   /*!< Length of cached data */
#endif
#endif /* MBEDTLS_KEY_EXCHANGE_ECJPAKE_ENABLED */
#if defined(MBEDTLS_ECDH_C) || defined(MBEDTLS_ECDSA_C) || \
    defined(MBEDTLS_KEY_EXCHANGE_ECJPAKE_ENABLED)
    const mbedtls_ecp_curve_info **curves;      /*!<  Supported elliptic curves */
#endif
#if defined(MBEDTLS_KEY_EXCHANGE__SOME__PSK_ENABLED)
    unsigned char *psk;                 /*!<  PSK from the callback         */
    size_t psk_len;                     /*!<  Length of PSK from callback   */
#endif
#if defined(MBEDTLS_X509_CRT_PARSE_C)
    mbedtls_ssl_key_cert *key_cert;     /*!< chosen key/cert pair (server)  */
#if defined(MBEDTLS_SSL_SERVER_NAME_INDICATION)
    int sni_authmode;                   /*!< authmode from SNI callback     */
    mbedtls_ssl_key_cert *sni_key_cert; /*!< key/cert list from SNI         */
    mbedtls_x509_crt *sni_ca_chain;     /*!< trusted CAs from SNI callback  */
    mbedtls_x509_crl *sni_ca_crl;       /*!< trusted CAs CRLs from SNI      */
#endif /* MBEDTLS_SSL_SERVER_NAME_INDICATION */
#endif /* MBEDTLS_X509_CRT_PARSE_C */

#if defined(MBEDTLS_SSL_PROTO_DTLS)
    unsigned int out_msg_seq;           /*!<  Outgoing handshake sequence number */
    unsigned int in_msg_seq;            /*!<  Incoming handshake sequence number */

    unsigned char *verify_cookie;       /*!<  Cli: HelloVerifyRequest cookie
                                              Srv: unused                    */
    unsigned char verify_cookie_len;    /*!<  Cli: cookie length
                                              Srv: flag for sending a cookie */

    uint32_t retransmit_timeout;        /*!<  Current value of timeout       */
    unsigned char retransmit_state;     /*!<  Retransmission state           */
    mbedtls_ssl_flight_item *flight;    /*!<  Current outgoing flight        */
    mbedtls_ssl_flight_item *cur_msg;   /*!<  Current message in flight      */
    unsigned char *cur_msg_p;           /*!<  Position in current message    */
    unsigned int in_flight_start_seq;   /*!<  Minimum message sequence in the
                                              flight being received          */
    mbedtls_ssl_transform *alt_transform_out;   /*!<  Alternative transform for
                                              resending messages             */
    unsigned char alt_out_ctr[8];       /*!<  Alternative record epoch/counter
                                              for resending messages         */
<<<<<<< HEAD

    struct
    {
        size_t total_bytes_buffered; /*!< Cumulative size of heap allocated
                                      *   buffers used for message buffering. */

        uint8_t seen_ccs;               /*!< Indicates if a CCS message has
                                         *   been seen in the current flight. */

        struct mbedtls_ssl_hs_buffer
        {
            uint8_t is_valid      : 1;
            uint8_t is_fragmented : 1;
            uint8_t is_complete   : 1;
            unsigned char *data;
            size_t data_len;
        } hs[MBEDTLS_SSL_MAX_BUFFERED_HS];

        struct
        {
            unsigned char *data;
            size_t len;
            unsigned epoch;
        } future_record;

    } buffering;
=======
    uint16_t mtu;                       /*!<  Handshake mtu, used to fragment outgoing messages */
>>>>>>> a67dee25
#endif /* MBEDTLS_SSL_PROTO_DTLS */

    /*
     * Checksum contexts
     */
#if defined(MBEDTLS_SSL_PROTO_SSL3) || defined(MBEDTLS_SSL_PROTO_TLS1) || \
    defined(MBEDTLS_SSL_PROTO_TLS1_1)
       mbedtls_md5_context fin_md5;
      mbedtls_sha1_context fin_sha1;
#endif
#if defined(MBEDTLS_SSL_PROTO_TLS1_2)
#if defined(MBEDTLS_SHA256_C)
    mbedtls_sha256_context fin_sha256;
#endif
#if defined(MBEDTLS_SHA512_C)
    mbedtls_sha512_context fin_sha512;
#endif
#endif /* MBEDTLS_SSL_PROTO_TLS1_2 */

    void (*update_checksum)(mbedtls_ssl_context *, const unsigned char *, size_t);
    void (*calc_verify)(mbedtls_ssl_context *, unsigned char *);
    void (*calc_finished)(mbedtls_ssl_context *, unsigned char *, int);
    int  (*tls_prf)(const unsigned char *, size_t, const char *,
                    const unsigned char *, size_t,
                    unsigned char *, size_t);

    size_t pmslen;                      /*!<  premaster length        */

    unsigned char randbytes[64];        /*!<  random bytes            */
    unsigned char premaster[MBEDTLS_PREMASTER_SIZE];
                                        /*!<  premaster secret        */

    int resume;                         /*!<  session resume indicator*/
    int max_major_ver;                  /*!< max. major version client*/
    int max_minor_ver;                  /*!< max. minor version client*/
    int cli_exts;                       /*!< client extension presence*/

#if defined(MBEDTLS_SSL_SESSION_TICKETS)
    int new_session_ticket;             /*!< use NewSessionTicket?    */
#endif /* MBEDTLS_SSL_SESSION_TICKETS */
#if defined(MBEDTLS_SSL_EXTENDED_MASTER_SECRET)
    int extended_ms;                    /*!< use Extended Master Secret? */
#endif

#if defined(MBEDTLS_SSL_ASYNC_PRIVATE)
    unsigned int async_in_progress : 1; /*!< an asynchronous operation is in progress */
#endif /* MBEDTLS_SSL_ASYNC_PRIVATE */

#if defined(MBEDTLS_SSL_ASYNC_PRIVATE)
    /** Asynchronous operation context. This field is meant for use by the
     * asynchronous operation callbacks (mbedtls_ssl_config::f_async_sign_start,
     * mbedtls_ssl_config::f_async_decrypt_start,
     * mbedtls_ssl_config::f_async_resume, mbedtls_ssl_config::f_async_cancel).
     * The library does not use it internally. */
    void *user_async_ctx;
#endif /* MBEDTLS_SSL_ASYNC_PRIVATE */
};

typedef struct mbedtls_ssl_hs_buffer mbedtls_ssl_hs_buffer;

/*
 * This structure contains a full set of runtime transform parameters
 * either in negotiation or active.
 */
struct mbedtls_ssl_transform
{
    /*
     * Session specific crypto layer
     */
    const mbedtls_ssl_ciphersuite_t *ciphersuite_info;
                                        /*!<  Chosen cipersuite_info  */
    unsigned int keylen;                /*!<  symmetric key length (bytes)  */
    size_t minlen;                      /*!<  min. ciphertext length  */
    size_t ivlen;                       /*!<  IV length               */
    size_t fixed_ivlen;                 /*!<  Fixed part of IV (AEAD) */
    size_t maclen;                      /*!<  MAC length              */

    unsigned char iv_enc[16];           /*!<  IV (encryption)         */
    unsigned char iv_dec[16];           /*!<  IV (decryption)         */

#if defined(MBEDTLS_SSL_PROTO_SSL3)
    /* Needed only for SSL v3.0 secret */
    unsigned char mac_enc[20];          /*!<  SSL v3.0 secret (enc)   */
    unsigned char mac_dec[20];          /*!<  SSL v3.0 secret (dec)   */
#endif /* MBEDTLS_SSL_PROTO_SSL3 */

    mbedtls_md_context_t md_ctx_enc;            /*!<  MAC (encryption)        */
    mbedtls_md_context_t md_ctx_dec;            /*!<  MAC (decryption)        */

    mbedtls_cipher_context_t cipher_ctx_enc;    /*!<  encryption context      */
    mbedtls_cipher_context_t cipher_ctx_dec;    /*!<  decryption context      */

    /*
     * Session specific compression layer
     */
#if defined(MBEDTLS_ZLIB_SUPPORT)
    z_stream ctx_deflate;               /*!<  compression context     */
    z_stream ctx_inflate;               /*!<  decompression context   */
#endif
};

#if defined(MBEDTLS_X509_CRT_PARSE_C)
/*
 * List of certificate + private key pairs
 */
struct mbedtls_ssl_key_cert
{
    mbedtls_x509_crt *cert;                 /*!< cert                       */
    mbedtls_pk_context *key;                /*!< private key                */
    mbedtls_ssl_key_cert *next;             /*!< next key/cert pair         */
};
#endif /* MBEDTLS_X509_CRT_PARSE_C */

#if defined(MBEDTLS_SSL_PROTO_DTLS)
/*
 * List of handshake messages kept around for resending
 */
struct mbedtls_ssl_flight_item
{
    unsigned char *p;       /*!< message, including handshake headers   */
    size_t len;             /*!< length of p                            */
    unsigned char type;     /*!< type of the message: handshake or CCS  */
    mbedtls_ssl_flight_item *next;  /*!< next handshake message(s)              */
};
#endif /* MBEDTLS_SSL_PROTO_DTLS */

#if defined(MBEDTLS_SSL_PROTO_TLS1_2) && \
    defined(MBEDTLS_KEY_EXCHANGE__WITH_CERT__ENABLED)

/* Find an entry in a signature-hash set matching a given hash algorithm. */
mbedtls_md_type_t mbedtls_ssl_sig_hash_set_find( mbedtls_ssl_sig_hash_set_t *set,
                                                 mbedtls_pk_type_t sig_alg );
/* Add a signature-hash-pair to a signature-hash set */
void mbedtls_ssl_sig_hash_set_add( mbedtls_ssl_sig_hash_set_t *set,
                                   mbedtls_pk_type_t sig_alg,
                                   mbedtls_md_type_t md_alg );
/* Allow exactly one hash algorithm for each signature. */
void mbedtls_ssl_sig_hash_set_const_hash( mbedtls_ssl_sig_hash_set_t *set,
                                          mbedtls_md_type_t md_alg );

/* Setup an empty signature-hash set */
static inline void mbedtls_ssl_sig_hash_set_init( mbedtls_ssl_sig_hash_set_t *set )
{
    mbedtls_ssl_sig_hash_set_const_hash( set, MBEDTLS_MD_NONE );
}

#endif /* MBEDTLS_SSL_PROTO_TLS1_2) &&
          MBEDTLS_KEY_EXCHANGE__WITH_CERT__ENABLED */

/**
 * \brief           Free referenced items in an SSL transform context and clear
 *                  memory
 *
 * \param transform SSL transform context
 */
void mbedtls_ssl_transform_free( mbedtls_ssl_transform *transform );

/**
 * \brief           Free referenced items in an SSL handshake context and clear
 *                  memory
 *
 * \param ssl       SSL context
 */
void mbedtls_ssl_handshake_free( mbedtls_ssl_context *ssl );

int mbedtls_ssl_handshake_client_step( mbedtls_ssl_context *ssl );
int mbedtls_ssl_handshake_server_step( mbedtls_ssl_context *ssl );
void mbedtls_ssl_handshake_wrapup( mbedtls_ssl_context *ssl );

int mbedtls_ssl_send_fatal_handshake_failure( mbedtls_ssl_context *ssl );

void mbedtls_ssl_reset_checksum( mbedtls_ssl_context *ssl );
int mbedtls_ssl_derive_keys( mbedtls_ssl_context *ssl );

int mbedtls_ssl_handle_message_type( mbedtls_ssl_context *ssl );
int mbedtls_ssl_prepare_handshake_record( mbedtls_ssl_context *ssl );
void mbedtls_ssl_update_handshake_status( mbedtls_ssl_context *ssl );

/**
 * \brief       Update record layer
 *
 *              This function roughly separates the implementation
 *              of the logic of (D)TLS from the implementation
 *              of the secure transport.
 *
 * \param  ssl              The SSL context to use.
 * \param  update_hs_digest This indicates if the handshake digest
 *                          should be automatically updated in case
 *                          a handshake message is found.
 *
 * \return      0 or non-zero error code.
 *
 * \note        A clarification on what is called 'record layer' here
 *              is in order, as many sensible definitions are possible:
 *
 *              The record layer takes as input an untrusted underlying
 *              transport (stream or datagram) and transforms it into
 *              a serially multiplexed, secure transport, which
 *              conceptually provides the following:
 *
 *              (1) Three datagram based, content-agnostic transports
 *                  for handshake, alert and CCS messages.
 *              (2) One stream- or datagram-based transport
 *                  for application data.
 *              (3) Functionality for changing the underlying transform
 *                  securing the contents.
 *
 *              The interface to this functionality is given as follows:
 *
 *              a Updating
 *                [Currently implemented by mbedtls_ssl_read_record]
 *
 *                Check if and on which of the four 'ports' data is pending:
 *                Nothing, a controlling datagram of type (1), or application
 *                data (2). In any case data is present, internal buffers
 *                provide access to the data for the user to process it.
 *                Consumption of type (1) datagrams is done automatically
 *                on the next update, invalidating that the internal buffers
 *                for previous datagrams, while consumption of application
 *                data (2) is user-controlled.
 *
 *              b Reading of application data
 *                [Currently manual adaption of ssl->in_offt pointer]
 *
 *                As mentioned in the last paragraph, consumption of data
 *                is different from the automatic consumption of control
 *                datagrams (1) because application data is treated as a stream.
 *
 *              c Tracking availability of application data
 *                [Currently manually through decreasing ssl->in_msglen]
 *
 *                For efficiency and to retain datagram semantics for
 *                application data in case of DTLS, the record layer
 *                provides functionality for checking how much application
 *                data is still available in the internal buffer.
 *
 *              d Changing the transformation securing the communication.
 *
 *              Given an opaque implementation of the record layer in the
 *              above sense, it should be possible to implement the logic
 *              of (D)TLS on top of it without the need to know anything
 *              about the record layer's internals. This is done e.g.
 *              in all the handshake handling functions, and in the
 *              application data reading function mbedtls_ssl_read.
 *
 * \note        The above tries to give a conceptual picture of the
 *              record layer, but the current implementation deviates
 *              from it in some places. For example, our implementation of
 *              the update functionality through mbedtls_ssl_read_record
 *              discards datagrams depending on the current state, which
 *              wouldn't fall under the record layer's responsibility
 *              following the above definition.
 *
 */
int mbedtls_ssl_read_record( mbedtls_ssl_context *ssl,
                             unsigned update_hs_digest );
int mbedtls_ssl_fetch_input( mbedtls_ssl_context *ssl, size_t nb_want );

int mbedtls_ssl_write_handshake_msg( mbedtls_ssl_context *ssl );
int mbedtls_ssl_write_record( mbedtls_ssl_context *ssl, uint8_t force_flush );
int mbedtls_ssl_flush_output( mbedtls_ssl_context *ssl );

int mbedtls_ssl_parse_certificate( mbedtls_ssl_context *ssl );
int mbedtls_ssl_write_certificate( mbedtls_ssl_context *ssl );

int mbedtls_ssl_parse_change_cipher_spec( mbedtls_ssl_context *ssl );
int mbedtls_ssl_write_change_cipher_spec( mbedtls_ssl_context *ssl );

int mbedtls_ssl_parse_finished( mbedtls_ssl_context *ssl );
int mbedtls_ssl_write_finished( mbedtls_ssl_context *ssl );

void mbedtls_ssl_optimize_checksum( mbedtls_ssl_context *ssl,
                            const mbedtls_ssl_ciphersuite_t *ciphersuite_info );

#if defined(MBEDTLS_KEY_EXCHANGE__SOME__PSK_ENABLED)
int mbedtls_ssl_psk_derive_premaster( mbedtls_ssl_context *ssl, mbedtls_key_exchange_type_t key_ex );
#endif

#if defined(MBEDTLS_PK_C)
unsigned char mbedtls_ssl_sig_from_pk( mbedtls_pk_context *pk );
unsigned char mbedtls_ssl_sig_from_pk_alg( mbedtls_pk_type_t type );
mbedtls_pk_type_t mbedtls_ssl_pk_alg_from_sig( unsigned char sig );
#endif

mbedtls_md_type_t mbedtls_ssl_md_alg_from_hash( unsigned char hash );
unsigned char mbedtls_ssl_hash_from_md_alg( int md );
int mbedtls_ssl_set_calc_verify_md( mbedtls_ssl_context *ssl, int md );

#if defined(MBEDTLS_ECP_C)
int mbedtls_ssl_check_curve( const mbedtls_ssl_context *ssl, mbedtls_ecp_group_id grp_id );
#endif

#if defined(MBEDTLS_KEY_EXCHANGE__WITH_CERT__ENABLED)
int mbedtls_ssl_check_sig_hash( const mbedtls_ssl_context *ssl,
                                mbedtls_md_type_t md );
#endif

#if defined(MBEDTLS_X509_CRT_PARSE_C)
static inline mbedtls_pk_context *mbedtls_ssl_own_key( mbedtls_ssl_context *ssl )
{
    mbedtls_ssl_key_cert *key_cert;

    if( ssl->handshake != NULL && ssl->handshake->key_cert != NULL )
        key_cert = ssl->handshake->key_cert;
    else
        key_cert = ssl->conf->key_cert;

    return( key_cert == NULL ? NULL : key_cert->key );
}

static inline mbedtls_x509_crt *mbedtls_ssl_own_cert( mbedtls_ssl_context *ssl )
{
    mbedtls_ssl_key_cert *key_cert;

    if( ssl->handshake != NULL && ssl->handshake->key_cert != NULL )
        key_cert = ssl->handshake->key_cert;
    else
        key_cert = ssl->conf->key_cert;

    return( key_cert == NULL ? NULL : key_cert->cert );
}

/*
 * Check usage of a certificate wrt extensions:
 * keyUsage, extendedKeyUsage (later), and nSCertType (later).
 *
 * Warning: cert_endpoint is the endpoint of the cert (ie, of our peer when we
 * check a cert we received from them)!
 *
 * Return 0 if everything is OK, -1 if not.
 */
int mbedtls_ssl_check_cert_usage( const mbedtls_x509_crt *cert,
                          const mbedtls_ssl_ciphersuite_t *ciphersuite,
                          int cert_endpoint,
                          uint32_t *flags );
#endif /* MBEDTLS_X509_CRT_PARSE_C */

void mbedtls_ssl_write_version( int major, int minor, int transport,
                        unsigned char ver[2] );
void mbedtls_ssl_read_version( int *major, int *minor, int transport,
                       const unsigned char ver[2] );

static inline size_t mbedtls_ssl_hdr_len( const mbedtls_ssl_context *ssl )
{
#if defined(MBEDTLS_SSL_PROTO_DTLS)
    if( ssl->conf->transport == MBEDTLS_SSL_TRANSPORT_DATAGRAM )
        return( 13 );
#else
    ((void) ssl);
#endif
    return( 5 );
}

static inline size_t mbedtls_ssl_hs_hdr_len( const mbedtls_ssl_context *ssl )
{
#if defined(MBEDTLS_SSL_PROTO_DTLS)
    if( ssl->conf->transport == MBEDTLS_SSL_TRANSPORT_DATAGRAM )
        return( 12 );
#else
    ((void) ssl);
#endif
    return( 4 );
}

#if defined(MBEDTLS_SSL_PROTO_DTLS)
void mbedtls_ssl_send_flight_completed( mbedtls_ssl_context *ssl );
void mbedtls_ssl_recv_flight_completed( mbedtls_ssl_context *ssl );
int mbedtls_ssl_resend( mbedtls_ssl_context *ssl );
int mbedtls_ssl_flight_transmit( mbedtls_ssl_context *ssl );
#endif

/* Visible for testing purposes only */
#if defined(MBEDTLS_SSL_DTLS_ANTI_REPLAY)
int mbedtls_ssl_dtls_replay_check( mbedtls_ssl_context *ssl );
void mbedtls_ssl_dtls_replay_update( mbedtls_ssl_context *ssl );
#endif

/* constant-time buffer comparison */
static inline int mbedtls_ssl_safer_memcmp( const void *a, const void *b, size_t n )
{
    size_t i;
    volatile const unsigned char *A = (volatile const unsigned char *) a;
    volatile const unsigned char *B = (volatile const unsigned char *) b;
    volatile unsigned char diff = 0;

    for( i = 0; i < n; i++ )
    {
        /* Read volatile data in order before computing diff.
         * This avoids IAR compiler warning:
         * 'the order of volatile accesses is undefined ..' */
        unsigned char x = A[i], y = B[i];
        diff |= x ^ y;
    }

    return( diff );
}

#if defined(MBEDTLS_SSL_PROTO_SSL3) || defined(MBEDTLS_SSL_PROTO_TLS1) || \
    defined(MBEDTLS_SSL_PROTO_TLS1_1)
int mbedtls_ssl_get_key_exchange_md_ssl_tls( mbedtls_ssl_context *ssl,
                                        unsigned char *output,
                                        unsigned char *data, size_t data_len );
#endif /* MBEDTLS_SSL_PROTO_SSL3 || MBEDTLS_SSL_PROTO_TLS1 || \
          MBEDTLS_SSL_PROTO_TLS1_1 */

#if defined(MBEDTLS_SSL_PROTO_TLS1) || defined(MBEDTLS_SSL_PROTO_TLS1_1) || \
    defined(MBEDTLS_SSL_PROTO_TLS1_2)
int mbedtls_ssl_get_key_exchange_md_tls1_2( mbedtls_ssl_context *ssl,
                                            unsigned char *hash, size_t *hashlen,
                                            unsigned char *data, size_t data_len,
                                            mbedtls_md_type_t md_alg );
#endif /* MBEDTLS_SSL_PROTO_TLS1 || MBEDTLS_SSL_PROTO_TLS1_1 || \
          MBEDTLS_SSL_PROTO_TLS1_2 */

#ifdef __cplusplus
}
#endif

#endif /* ssl_internal.h */<|MERGE_RESOLUTION|>--- conflicted
+++ resolved
@@ -308,7 +308,6 @@
                                               resending messages             */
     unsigned char alt_out_ctr[8];       /*!<  Alternative record epoch/counter
                                               for resending messages         */
-<<<<<<< HEAD
 
     struct
     {
@@ -335,9 +334,8 @@
         } future_record;
 
     } buffering;
-=======
+
     uint16_t mtu;                       /*!<  Handshake mtu, used to fragment outgoing messages */
->>>>>>> a67dee25
 #endif /* MBEDTLS_SSL_PROTO_DTLS */
 
     /*
