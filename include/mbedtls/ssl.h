--- conflicted
+++ resolved
@@ -1152,13 +1152,7 @@
                                          that triggers renegotiation        */
 #endif
 
-<<<<<<< HEAD
-#if defined(MBEDTLS_SSL_DTLS_BADMAC_LIMIT)
     unsigned int MBEDTLS_PRIVATE(badmac_limit);      /*!< limit of records with a bad MAC    */
-#endif
-=======
-    unsigned int badmac_limit;      /*!< limit of records with a bad MAC    */
->>>>>>> 142c205f
 
 #if defined(MBEDTLS_DHM_C) && defined(MBEDTLS_SSL_CLI_C)
     unsigned int MBEDTLS_PRIVATE(dhm_min_bitlen);    /*!< min. bit length of the DHM prime   */
@@ -1190,12 +1184,6 @@
 #if defined(MBEDTLS_SSL_DTLS_ANTI_REPLAY)
     unsigned int MBEDTLS_PRIVATE(anti_replay) : 1;   /*!< detect and prevent replay?         */
 #endif
-<<<<<<< HEAD
-#if defined(MBEDTLS_SSL_CBC_RECORD_SPLITTING)
-    unsigned int MBEDTLS_PRIVATE(cbc_record_splitting) : 1;  /*!< do cbc record splitting    */
-#endif
-=======
->>>>>>> 142c205f
 #if defined(MBEDTLS_SSL_RENEGOTIATION)
     unsigned int MBEDTLS_PRIVATE(disable_renegotiation) : 1; /*!< disable renegotiation?     */
 #endif
@@ -1205,12 +1193,6 @@
 #if defined(MBEDTLS_SSL_SESSION_TICKETS)
     unsigned int MBEDTLS_PRIVATE(session_tickets) : 1;   /*!< use session tickets?           */
 #endif
-<<<<<<< HEAD
-#if defined(MBEDTLS_SSL_FALLBACK_SCSV) && defined(MBEDTLS_SSL_CLI_C)
-    unsigned int MBEDTLS_PRIVATE(fallback) : 1;      /*!< is this a fallback?                */
-#endif
-=======
->>>>>>> 142c205f
 #if defined(MBEDTLS_SSL_SRV_C)
     unsigned int MBEDTLS_PRIVATE(cert_req_ca_list) : 1;  /*!< enable sending CA list in
                                           Certificate Request messages?     */
@@ -1241,18 +1223,9 @@
                                   renego_max_records is < 0           */
 #endif /* MBEDTLS_SSL_RENEGOTIATION */
 
-<<<<<<< HEAD
     int MBEDTLS_PRIVATE(major_ver);              /*!< equal to  MBEDTLS_SSL_MAJOR_VERSION_3    */
     int MBEDTLS_PRIVATE(minor_ver);              /*!< one of MBEDTLS_SSL_MINOR_VERSION_x macros */
-
-#if defined(MBEDTLS_SSL_DTLS_BADMAC_LIMIT)
     unsigned MBEDTLS_PRIVATE(badmac_seen);       /*!< records with a bad MAC received    */
-#endif /* MBEDTLS_SSL_DTLS_BADMAC_LIMIT */
-=======
-    int major_ver;              /*!< equal to  MBEDTLS_SSL_MAJOR_VERSION_3    */
-    int minor_ver;              /*!< one of MBEDTLS_SSL_MINOR_VERSION_x macros */
-    unsigned badmac_seen;       /*!< records with a bad MAC received    */
->>>>>>> 142c205f
 
 #if defined(MBEDTLS_X509_CRT_PARSE_C)
     /** Callback to customize X.509 certificate chain verification          */
@@ -1366,13 +1339,6 @@
     uint16_t MBEDTLS_PRIVATE(mtu);               /*!< path mtu, used to fragment outgoing messages */
 #endif /* MBEDTLS_SSL_PROTO_DTLS */
 
-<<<<<<< HEAD
-#if defined(MBEDTLS_SSL_CBC_RECORD_SPLITTING)
-    signed char MBEDTLS_PRIVATE(split_done);     /*!< current record already splitted? */
-#endif /* MBEDTLS_SSL_CBC_RECORD_SPLITTING */
-
-=======
->>>>>>> 142c205f
     /*
      * PKI layer
      */
