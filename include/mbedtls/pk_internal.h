--- conflicted
+++ resolved
@@ -1,19 +1,12 @@
 /**
  * \file pk_internal.h
  *
-<<<<<<< HEAD
- * \brief Public Key abstraction layer: wrapper functions
- */
-/*
- *  Copyright (C) 2006-2015, ARM Limited, All Rights Reserved
-=======
  * \brief Public Key cryptography abstraction layer: built-in key types
  *
  *  This file contains built-in types for handling various key types using
  *  the interface defined in pk_info.h.
  *
  *  Copyright (C) 2006-2018, ARM Limited, All Rights Reserved
->>>>>>> 21e449db
  *  SPDX-License-Identifier: Apache-2.0
  *
  *  Licensed under the Apache License, Version 2.0 (the "License"); you may
