--- conflicted
+++ resolved
@@ -1487,12 +1487,7 @@
     printf( "  . Closing the connection..." );
 
     /* No error checking, the connection might be closed already */
-<<<<<<< HEAD
-    do
-        ret = ssl_close_notify( &ssl );
-=======
     do ret = ssl_close_notify( &ssl );
->>>>>>> 11c91920
     while( ret == POLARSSL_ERR_NET_WANT_WRITE );
     ret = 0;
 
