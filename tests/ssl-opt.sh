--- conflicted
+++ resolved
@@ -228,16 +228,13 @@
         DOG_PID=$!
 
         # make a tight loop, server usually takes less than 1 sec to start
-<<<<<<< HEAD
         if [ "$DTLS" -eq 1 ]; then
-            until lsof -nbi UDP:"$SRV_PORT" | grep UDP >/dev/null; do :; done
+            until lsof -nbi UDP:"$SRV_PORT" 2>/dev/null | grep UDP >/dev/null;
+            do :; done
         else
-            until lsof -nbi TCP:"$SRV_PORT" | grep LISTEN >/dev/null; do :; done
+            until lsof -nbi TCP:"$SRV_PORT" 2>/dev/null | grep LISTEN >/dev/null;
+            do :; done
         fi
-=======
-        until lsof -nbi TCP:"$PORT" 2>/dev/null | grep LISTEN >/dev/null; 
-        do :; done
->>>>>>> d68b6519
 
         kill $DOG_PID >/dev/null 2>&1
         wait $DOG_PID
