--- conflicted
+++ resolved
@@ -318,7 +318,6 @@
     mbedtls_exit( 1 );                                              \
 }
 
-<<<<<<< HEAD
 #if defined(__GNUC__)
 /* Test if arg and &(arg)[0] have the same type. This is true if arg is
  * an array but not if it's a pointer. */
@@ -370,7 +369,7 @@
  * \return The larger of \p x and \p y.
  */
 #define MAX( x, y ) ( ( x ) > ( y ) ? ( x ) : ( y ) )
-=======
+
 /** Allocate memory dynamically and fail the test case if this fails.
  *
  * You must set \p pointer to \c NULL before calling this macro and
@@ -402,7 +401,6 @@
         }                                                         \
     }                                                             \
     while( 0 )
->>>>>>> 36ce88be
 
 /*
  * 32-bit integer manipulation macros (big endian)
