/*
 *  Diffie-Hellman-Merkle key exchange
 *
 *  Copyright (C) 2006-2014, ARM Limited, All Rights Reserved
 *
 *  This file is part of mbed TLS (https://tls.mbed.org)
 *
 *  This program is free software; you can redistribute it and/or modify
 *  it under the terms of the GNU General Public License as published by
 *  the Free Software Foundation; either version 2 of the License, or
 *  (at your option) any later version.
 *
 *  This program is distributed in the hope that it will be useful,
 *  but WITHOUT ANY WARRANTY; without even the implied warranty of
 *  MERCHANTABILITY or FITNESS FOR A PARTICULAR PURPOSE.  See the
 *  GNU General Public License for more details.
 *
 *  You should have received a copy of the GNU General Public License along
 *  with this program; if not, write to the Free Software Foundation, Inc.,
 *  51 Franklin Street, Fifth Floor, Boston, MA 02110-1301 USA.
 */
/*
 *  Reference:
 *
 *  http://www.cacr.math.uwaterloo.ca/hac/ (chapter 12)
 */

#if !defined(MBEDTLS_CONFIG_FILE)
#include "mbedtls/config.h"
#else
#include MBEDTLS_CONFIG_FILE
#endif

#if defined(MBEDTLS_DHM_C)

#include "mbedtls/dhm.h"

#include <string.h>

#if defined(MBEDTLS_PEM_PARSE_C)
#include "mbedtls/pem.h"
#endif

#if defined(MBEDTLS_ASN1_PARSE_C)
#include "mbedtls/asn1.h"
#endif

#if defined(MBEDTLS_PLATFORM_C)
#include "mbedtls/platform.h"
#else
#include <stdlib.h>
#include <stdio.h>
#define mbedtls_printf     printf
#define mbedtls_malloc     malloc
#define mbedtls_free       free
#endif

/* Implementation that should never be optimized out by the compiler */
static void mbedtls_zeroize( void *v, size_t n ) {
    volatile unsigned char *p = v; while( n-- ) *p++ = 0;
}

/*
 * helper to validate the mbedtls_mpi size and import it
 */
static int dhm_read_bignum( mbedtls_mpi *X,
                            unsigned char **p,
                            const unsigned char *end )
{
    int ret, n;

    if( end - *p < 2 )
        return( MBEDTLS_ERR_DHM_BAD_INPUT_DATA );

    n = ( (*p)[0] << 8 ) | (*p)[1];
    (*p) += 2;

    if( (int)( end - *p ) < n )
        return( MBEDTLS_ERR_DHM_BAD_INPUT_DATA );

    if( ( ret = mbedtls_mpi_read_binary( X, *p, n ) ) != 0 )
        return( MBEDTLS_ERR_DHM_READ_PARAMS_FAILED + ret );

    (*p) += n;

    return( 0 );
}

/*
 * Verify sanity of parameter with regards to P
 *
 * Parameter should be: 2 <= public_param <= P - 2
 *
 * For more information on the attack, see:
 *  http://www.cl.cam.ac.uk/~rja14/Papers/psandqs.pdf
 *  http://web.nvd.nist.gov/view/vuln/detail?vulnId=CVE-2005-2643
 */
static int dhm_check_range( const mbedtls_mpi *param, const mbedtls_mpi *P )
{
    mbedtls_mpi L, U;
    int ret = MBEDTLS_ERR_DHM_BAD_INPUT_DATA;

    mbedtls_mpi_init( &L ); mbedtls_mpi_init( &U );

    MBEDTLS_MPI_CHK( mbedtls_mpi_lset( &L, 2 ) );
    MBEDTLS_MPI_CHK( mbedtls_mpi_sub_int( &U, P, 2 ) );

    if( mbedtls_mpi_cmp_mpi( param, &L ) >= 0 &&
        mbedtls_mpi_cmp_mpi( param, &U ) <= 0 )
    {
        ret = 0;
    }

cleanup:
    mbedtls_mpi_free( &L ); mbedtls_mpi_free( &U );
    return( ret );
}

void mbedtls_dhm_init( mbedtls_dhm_context *ctx )
{
    memset( ctx, 0, sizeof( mbedtls_dhm_context ) );
}

/*
 * Parse the ServerKeyExchange parameters
 */
int mbedtls_dhm_read_params( mbedtls_dhm_context *ctx,
                     unsigned char **p,
                     const unsigned char *end )
{
    int ret;

    if( ( ret = dhm_read_bignum( &ctx->P,  p, end ) ) != 0 ||
        ( ret = dhm_read_bignum( &ctx->G,  p, end ) ) != 0 ||
        ( ret = dhm_read_bignum( &ctx->GY, p, end ) ) != 0 )
        return( ret );

    if( ( ret = dhm_check_range( &ctx->GY, &ctx->P ) ) != 0 )
        return( ret );

    ctx->len = mbedtls_mpi_size( &ctx->P );

    return( 0 );
}

/*
 * Setup and write the ServerKeyExchange parameters
 */
int mbedtls_dhm_make_params( mbedtls_dhm_context *ctx, int x_size,
                     unsigned char *output, size_t *olen,
                     int (*f_rng)(void *, unsigned char *, size_t),
                     void *p_rng )
{
    int ret, count = 0;
    size_t n1, n2, n3;
    unsigned char *p;

    if( mbedtls_mpi_cmp_int( &ctx->P, 0 ) == 0 )
        return( MBEDTLS_ERR_DHM_BAD_INPUT_DATA );

    /*
     * Generate X as large as possible ( < P )
     */
    do
    {
        mbedtls_mpi_fill_random( &ctx->X, x_size, f_rng, p_rng );

        while( mbedtls_mpi_cmp_mpi( &ctx->X, &ctx->P ) >= 0 )
            MBEDTLS_MPI_CHK( mbedtls_mpi_shift_r( &ctx->X, 1 ) );

        if( count++ > 10 )
            return( MBEDTLS_ERR_DHM_MAKE_PARAMS_FAILED );
    }
    while( dhm_check_range( &ctx->X, &ctx->P ) != 0 );

    /*
     * Calculate GX = G^X mod P
     */
    MBEDTLS_MPI_CHK( mbedtls_mpi_exp_mod( &ctx->GX, &ctx->G, &ctx->X,
                          &ctx->P , &ctx->RP ) );

    if( ( ret = dhm_check_range( &ctx->GX, &ctx->P ) ) != 0 )
        return( ret );

    /*
     * export P, G, GX
     */
#define DHM_MPI_EXPORT(X,n)                     \
    MBEDTLS_MPI_CHK( mbedtls_mpi_write_binary( X, p + 2, n ) ); \
    *p++ = (unsigned char)( n >> 8 );           \
    *p++ = (unsigned char)( n      ); p += n;

    n1 = mbedtls_mpi_size( &ctx->P  );
    n2 = mbedtls_mpi_size( &ctx->G  );
    n3 = mbedtls_mpi_size( &ctx->GX );

    p = output;
    DHM_MPI_EXPORT( &ctx->P , n1 );
    DHM_MPI_EXPORT( &ctx->G , n2 );
    DHM_MPI_EXPORT( &ctx->GX, n3 );

    *olen  = p - output;

    ctx->len = n1;

cleanup:

    if( ret != 0 )
        return( MBEDTLS_ERR_DHM_MAKE_PARAMS_FAILED + ret );

    return( 0 );
}

/*
 * Import the peer's public value G^Y
 */
int mbedtls_dhm_read_public( mbedtls_dhm_context *ctx,
                     const unsigned char *input, size_t ilen )
{
    int ret;

    if( ctx == NULL || ilen < 1 || ilen > ctx->len )
        return( MBEDTLS_ERR_DHM_BAD_INPUT_DATA );

    if( ( ret = mbedtls_mpi_read_binary( &ctx->GY, input, ilen ) ) != 0 )
        return( MBEDTLS_ERR_DHM_READ_PUBLIC_FAILED + ret );

    return( 0 );
}

/*
 * Create own private value X and export G^X
 */
int mbedtls_dhm_make_public( mbedtls_dhm_context *ctx, int x_size,
                     unsigned char *output, size_t olen,
                     int (*f_rng)(void *, unsigned char *, size_t),
                     void *p_rng )
{
    int ret, count = 0;

    if( ctx == NULL || olen < 1 || olen > ctx->len )
        return( MBEDTLS_ERR_DHM_BAD_INPUT_DATA );

    if( mbedtls_mpi_cmp_int( &ctx->P, 0 ) == 0 )
        return( MBEDTLS_ERR_DHM_BAD_INPUT_DATA );

    /*
     * generate X and calculate GX = G^X mod P
     */
    do
    {
        mbedtls_mpi_fill_random( &ctx->X, x_size, f_rng, p_rng );

        while( mbedtls_mpi_cmp_mpi( &ctx->X, &ctx->P ) >= 0 )
            MBEDTLS_MPI_CHK( mbedtls_mpi_shift_r( &ctx->X, 1 ) );

        if( count++ > 10 )
            return( MBEDTLS_ERR_DHM_MAKE_PUBLIC_FAILED );
    }
    while( dhm_check_range( &ctx->X, &ctx->P ) != 0 );

    MBEDTLS_MPI_CHK( mbedtls_mpi_exp_mod( &ctx->GX, &ctx->G, &ctx->X,
                          &ctx->P , &ctx->RP ) );

    if( ( ret = dhm_check_range( &ctx->GX, &ctx->P ) ) != 0 )
        return( ret );

    MBEDTLS_MPI_CHK( mbedtls_mpi_write_binary( &ctx->GX, output, olen ) );

cleanup:

    if( ret != 0 )
        return( MBEDTLS_ERR_DHM_MAKE_PUBLIC_FAILED + ret );

    return( 0 );
}

/*
 * Use the blinding method and optimisation suggested in section 10 of:
 *  KOCHER, Paul C. Timing attacks on implementations of Diffie-Hellman, RSA,
 *  DSS, and other systems. In : Advances in Cryptology-CRYPTO'96. Springer
 *  Berlin Heidelberg, 1996. p. 104-113.
 */
static int dhm_update_blinding( mbedtls_dhm_context *ctx,
                    int (*f_rng)(void *, unsigned char *, size_t), void *p_rng )
{
    int ret, count;

    /*
     * Don't use any blinding the first time a particular X is used,
     * but remember it to use blinding next time.
     */
    if( mbedtls_mpi_cmp_mpi( &ctx->X, &ctx->pX ) != 0 )
    {
        MBEDTLS_MPI_CHK( mbedtls_mpi_copy( &ctx->pX, &ctx->X ) );
        MBEDTLS_MPI_CHK( mbedtls_mpi_lset( &ctx->Vi, 1 ) );
        MBEDTLS_MPI_CHK( mbedtls_mpi_lset( &ctx->Vf, 1 ) );

        return( 0 );
    }

    /*
     * Ok, we need blinding. Can we re-use existing values?
     * If yes, just update them by squaring them.
     */
    if( mbedtls_mpi_cmp_int( &ctx->Vi, 1 ) != 0 )
    {
        MBEDTLS_MPI_CHK( mbedtls_mpi_mul_mpi( &ctx->Vi, &ctx->Vi, &ctx->Vi ) );
        MBEDTLS_MPI_CHK( mbedtls_mpi_mod_mpi( &ctx->Vi, &ctx->Vi, &ctx->P ) );

        MBEDTLS_MPI_CHK( mbedtls_mpi_mul_mpi( &ctx->Vf, &ctx->Vf, &ctx->Vf ) );
        MBEDTLS_MPI_CHK( mbedtls_mpi_mod_mpi( &ctx->Vf, &ctx->Vf, &ctx->P ) );

        return( 0 );
    }

    /*
     * We need to generate blinding values from scratch
     */

    /* Vi = random( 2, P-1 ) */
    count = 0;
    do
    {
        mbedtls_mpi_fill_random( &ctx->Vi, mbedtls_mpi_size( &ctx->P ), f_rng, p_rng );

        while( mbedtls_mpi_cmp_mpi( &ctx->Vi, &ctx->P ) >= 0 )
            MBEDTLS_MPI_CHK( mbedtls_mpi_shift_r( &ctx->Vi, 1 ) );

        if( count++ > 10 )
            return( MBEDTLS_ERR_MPI_NOT_ACCEPTABLE );
    }
    while( mbedtls_mpi_cmp_int( &ctx->Vi, 1 ) <= 0 );

    /* Vf = Vi^-X mod P */
    MBEDTLS_MPI_CHK( mbedtls_mpi_inv_mod( &ctx->Vf, &ctx->Vi, &ctx->P ) );
    MBEDTLS_MPI_CHK( mbedtls_mpi_exp_mod( &ctx->Vf, &ctx->Vf, &ctx->X, &ctx->P, &ctx->RP ) );

cleanup:
    return( ret );
}

/*
 * Derive and export the shared secret (G^Y)^X mod P
 */
int mbedtls_dhm_calc_secret( mbedtls_dhm_context *ctx,
                     unsigned char *output, size_t *olen,
                     int (*f_rng)(void *, unsigned char *, size_t),
                     void *p_rng )
{
    int ret;
    mbedtls_mpi GYb;

    if( ctx == NULL || *olen < ctx->len )
        return( MBEDTLS_ERR_DHM_BAD_INPUT_DATA );

    if( ( ret = dhm_check_range( &ctx->GY, &ctx->P ) ) != 0 )
        return( ret );

    mbedtls_mpi_init( &GYb );

    /* Blind peer's value */
    if( f_rng != NULL )
    {
        MBEDTLS_MPI_CHK( dhm_update_blinding( ctx, f_rng, p_rng ) );
        MBEDTLS_MPI_CHK( mbedtls_mpi_mul_mpi( &GYb, &ctx->GY, &ctx->Vi ) );
        MBEDTLS_MPI_CHK( mbedtls_mpi_mod_mpi( &GYb, &GYb, &ctx->P ) );
    }
    else
        MBEDTLS_MPI_CHK( mbedtls_mpi_copy( &GYb, &ctx->GY ) );

    /* Do modular exponentiation */
    MBEDTLS_MPI_CHK( mbedtls_mpi_exp_mod( &ctx->K, &GYb, &ctx->X,
                          &ctx->P, &ctx->RP ) );

    /* Unblind secret value */
    if( f_rng != NULL )
    {
        MBEDTLS_MPI_CHK( mbedtls_mpi_mul_mpi( &ctx->K, &ctx->K, &ctx->Vf ) );
        MBEDTLS_MPI_CHK( mbedtls_mpi_mod_mpi( &ctx->K, &ctx->K, &ctx->P ) );
    }

    *olen = mbedtls_mpi_size( &ctx->K );

    MBEDTLS_MPI_CHK( mbedtls_mpi_write_binary( &ctx->K, output, *olen ) );

cleanup:
    mbedtls_mpi_free( &GYb );

    if( ret != 0 )
        return( MBEDTLS_ERR_DHM_CALC_SECRET_FAILED + ret );

    return( 0 );
}

/*
 * Free the components of a DHM key
 */
void mbedtls_dhm_free( mbedtls_dhm_context *ctx )
{
    mbedtls_mpi_free( &ctx->pX); mbedtls_mpi_free( &ctx->Vf ); mbedtls_mpi_free( &ctx->Vi );
    mbedtls_mpi_free( &ctx->RP ); mbedtls_mpi_free( &ctx->K ); mbedtls_mpi_free( &ctx->GY );
    mbedtls_mpi_free( &ctx->GX ); mbedtls_mpi_free( &ctx->X ); mbedtls_mpi_free( &ctx->G );
    mbedtls_mpi_free( &ctx->P );

    mbedtls_zeroize( ctx, sizeof( mbedtls_dhm_context ) );
}

#if defined(MBEDTLS_ASN1_PARSE_C)
/*
 * Parse DHM parameters
 */
int mbedtls_dhm_parse_dhm( mbedtls_dhm_context *dhm, const unsigned char *dhmin,
                   size_t dhminlen )
{
    int ret;
    size_t len;
    unsigned char *p, *end;
#if defined(MBEDTLS_PEM_PARSE_C)
    mbedtls_pem_context pem;

    mbedtls_pem_init( &pem );

    ret = mbedtls_pem_read_buffer( &pem,
                           "-----BEGIN DH PARAMETERS-----",
                           "-----END DH PARAMETERS-----",
                           dhmin, NULL, 0, &dhminlen );

    if( ret == 0 )
    {
        /*
         * Was PEM encoded
         */
        dhminlen = pem.buflen;
    }
    else if( ret != MBEDTLS_ERR_PEM_NO_HEADER_FOOTER_PRESENT )
        goto exit;

    p = ( ret == 0 ) ? pem.buf : (unsigned char *) dhmin;
#else
    p = (unsigned char *) dhmin;
#endif /* MBEDTLS_PEM_PARSE_C */
    end = p + dhminlen;

    /*
     *  DHParams ::= SEQUENCE {
     *      prime              INTEGER,  -- P
     *      generator          INTEGER,  -- g
     *      privateValueLength INTEGER OPTIONAL
     *  }
     */
    if( ( ret = mbedtls_asn1_get_tag( &p, end, &len,
            MBEDTLS_ASN1_CONSTRUCTED | MBEDTLS_ASN1_SEQUENCE ) ) != 0 )
    {
        ret = MBEDTLS_ERR_DHM_INVALID_FORMAT + ret;
        goto exit;
    }

    end = p + len;

    if( ( ret = mbedtls_asn1_get_mpi( &p, end, &dhm->P  ) ) != 0 ||
        ( ret = mbedtls_asn1_get_mpi( &p, end, &dhm->G ) ) != 0 )
    {
        ret = MBEDTLS_ERR_DHM_INVALID_FORMAT + ret;
        goto exit;
    }

    if( p != end )
    {
<<<<<<< HEAD
        ret = MBEDTLS_ERR_DHM_INVALID_FORMAT +
              MBEDTLS_ERR_ASN1_LENGTH_MISMATCH;
        goto exit;
=======
        /* this might be the optional privateValueLength; If so, we
         can cleanly discard it; */
        mpi rec;
        mpi_init( &rec );
        ret = asn1_get_mpi( &p, end, &rec );
        mpi_free( &rec );
        if ( ret != 0 )
        {
            ret = POLARSSL_ERR_DHM_INVALID_FORMAT + ret;
            goto exit;
        }
        if ( p != end )
        {
            ret = POLARSSL_ERR_DHM_INVALID_FORMAT +
                POLARSSL_ERR_ASN1_LENGTH_MISMATCH;
            goto exit;
        }
>>>>>>> 95f00892
    }

    ret = 0;

    dhm->len = mbedtls_mpi_size( &dhm->P );

exit:
#if defined(MBEDTLS_PEM_PARSE_C)
    mbedtls_pem_free( &pem );
#endif
    if( ret != 0 )
        mbedtls_dhm_free( dhm );

    return( ret );
}

#if defined(MBEDTLS_FS_IO)
/*
 * Load all data from a file into a given buffer.
 */
static int load_file( const char *path, unsigned char **buf, size_t *n )
{
    FILE *f;
    long size;

    if( ( f = fopen( path, "rb" ) ) == NULL )
        return( MBEDTLS_ERR_DHM_FILE_IO_ERROR );

    fseek( f, 0, SEEK_END );
    if( ( size = ftell( f ) ) == -1 )
    {
        fclose( f );
        return( MBEDTLS_ERR_DHM_FILE_IO_ERROR );
    }
    fseek( f, 0, SEEK_SET );

    *n = (size_t) size;

    if( *n + 1 == 0 ||
        ( *buf = mbedtls_malloc( *n + 1 ) ) == NULL )
    {
        fclose( f );
        return( MBEDTLS_ERR_DHM_MALLOC_FAILED );
    }

    if( fread( *buf, 1, *n, f ) != *n )
    {
        fclose( f );
        mbedtls_free( *buf );
        return( MBEDTLS_ERR_DHM_FILE_IO_ERROR );
    }

    fclose( f );

    (*buf)[*n] = '\0';

    return( 0 );
}

/*
 * Load and parse DHM parameters
 */
int mbedtls_dhm_parse_dhmfile( mbedtls_dhm_context *dhm, const char *path )
{
    int ret;
    size_t n;
    unsigned char *buf;

    if( ( ret = load_file( path, &buf, &n ) ) != 0 )
        return( ret );

    ret = mbedtls_dhm_parse_dhm( dhm, buf, n );

    mbedtls_zeroize( buf, n + 1 );
    mbedtls_free( buf );

    return( ret );
}
#endif /* MBEDTLS_FS_IO */
#endif /* MBEDTLS_ASN1_PARSE_C */

#if defined(MBEDTLS_SELF_TEST)

#include "mbedtls/certs.h"

/*
 * Checkup routine
 */
int mbedtls_dhm_self_test( int verbose )
{
#if defined(MBEDTLS_CERTS_C)
    int ret;
    mbedtls_dhm_context dhm;

    mbedtls_dhm_init( &dhm );

    if( verbose != 0 )
        mbedtls_printf( "  DHM parameter load: " );

    if( ( ret = mbedtls_dhm_parse_dhm( &dhm, (const unsigned char *) mbedtls_test_dhm_params,
                               strlen( mbedtls_test_dhm_params ) ) ) != 0 )
    {
        if( verbose != 0 )
            mbedtls_printf( "failed\n" );

        ret = 1;
        goto exit;
    }

    if( verbose != 0 )
        mbedtls_printf( "passed\n\n" );

exit:
    mbedtls_dhm_free( &dhm );

    return( ret );
#else
    if( verbose != 0 )
        mbedtls_printf( "  DHM parameter load: skipped\n" );

    return( 0 );
#endif /* MBEDTLS_CERTS_C */
}

#endif /* MBEDTLS_SELF_TEST */

#endif /* MBEDTLS_DHM_C */<|MERGE_RESOLUTION|>--- conflicted
+++ resolved
@@ -467,29 +467,23 @@
 
     if( p != end )
     {
-<<<<<<< HEAD
-        ret = MBEDTLS_ERR_DHM_INVALID_FORMAT +
-              MBEDTLS_ERR_ASN1_LENGTH_MISMATCH;
-        goto exit;
-=======
-        /* this might be the optional privateValueLength; If so, we
-         can cleanly discard it; */
-        mpi rec;
-        mpi_init( &rec );
-        ret = asn1_get_mpi( &p, end, &rec );
-        mpi_free( &rec );
+        /* This might be the optional privateValueLength.
+         * If so, we can cleanly discard it */
+        mbedtls_mpi rec;
+        mbedtls_mpi_init( &rec );
+        ret = mbedtls_asn1_get_mpi( &p, end, &rec );
+        mbedtls_mpi_free( &rec );
         if ( ret != 0 )
         {
-            ret = POLARSSL_ERR_DHM_INVALID_FORMAT + ret;
+            ret = MBEDTLS_ERR_DHM_INVALID_FORMAT + ret;
             goto exit;
         }
         if ( p != end )
         {
-            ret = POLARSSL_ERR_DHM_INVALID_FORMAT +
-                POLARSSL_ERR_ASN1_LENGTH_MISMATCH;
+            ret = MBEDTLS_ERR_DHM_INVALID_FORMAT +
+                MBEDTLS_ERR_ASN1_LENGTH_MISMATCH;
             goto exit;
         }
->>>>>>> 95f00892
     }
 
     ret = 0;
