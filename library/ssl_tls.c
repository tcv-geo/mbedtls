/*
 *  SSLv3/TLSv1 shared functions
 *
 *  Copyright (C) 2006-2015, ARM Limited, All Rights Reserved
 *  SPDX-License-Identifier: Apache-2.0
 *
 *  Licensed under the Apache License, Version 2.0 (the "License"); you may
 *  not use this file except in compliance with the License.
 *  You may obtain a copy of the License at
 *
 *  http://www.apache.org/licenses/LICENSE-2.0
 *
 *  Unless required by applicable law or agreed to in writing, software
 *  distributed under the License is distributed on an "AS IS" BASIS, WITHOUT
 *  WARRANTIES OR CONDITIONS OF ANY KIND, either express or implied.
 *  See the License for the specific language governing permissions and
 *  limitations under the License.
 *
 *  This file is part of mbed TLS (https://tls.mbed.org)
 */
/*
 *  The SSL 3.0 specification was drafted by Netscape in 1996,
 *  and became an IETF standard in 1999.
 *
 *  http://wp.netscape.com/eng/ssl3/
 *  http://www.ietf.org/rfc/rfc2246.txt
 *  http://www.ietf.org/rfc/rfc4346.txt
 */

#if !defined(MBEDTLS_CONFIG_FILE)
#include "mbedtls/config.h"
#else
#include MBEDTLS_CONFIG_FILE
#endif

#if defined(MBEDTLS_SSL_TLS_C)

#if defined(MBEDTLS_PLATFORM_C)
#include "mbedtls/platform.h"
#else
#include <stdlib.h>
#define mbedtls_calloc    calloc
#define mbedtls_free      free
#endif

#include "mbedtls/debug.h"
#include "mbedtls/ssl.h"
#include "mbedtls/ssl_internal.h"
#include "mbedtls/platform_util.h"

#include <string.h>

#if defined(MBEDTLS_X509_CRT_PARSE_C)
#include "mbedtls/oid.h"
#endif

static void ssl_reset_in_out_pointers( mbedtls_ssl_context *ssl );
static uint32_t ssl_get_hs_total_len( mbedtls_ssl_context const *ssl );

/* Length of the "epoch" field in the record header */
static inline size_t ssl_ep_len( const mbedtls_ssl_context *ssl )
{
#if defined(MBEDTLS_SSL_PROTO_DTLS)
    if( ssl->conf->transport == MBEDTLS_SSL_TRANSPORT_DATAGRAM )
        return( 2 );
#else
    ((void) ssl);
#endif
    return( 0 );
}

/*
 * Start a timer.
 * Passing millisecs = 0 cancels a running timer.
 */
static void ssl_set_timer( mbedtls_ssl_context *ssl, uint32_t millisecs )
{
    if( ssl->f_set_timer == NULL )
        return;

    MBEDTLS_SSL_DEBUG_MSG( 3, ( "set_timer to %d ms", (int) millisecs ) );
    ssl->f_set_timer( ssl->p_timer, millisecs / 4, millisecs );
}

/*
 * Return -1 is timer is expired, 0 if it isn't.
 */
static int ssl_check_timer( mbedtls_ssl_context *ssl )
{
    if( ssl->f_get_timer == NULL )
        return( 0 );

    if( ssl->f_get_timer( ssl->p_timer ) == 2 )
    {
        MBEDTLS_SSL_DEBUG_MSG( 3, ( "timer expired" ) );
        return( -1 );
    }

    return( 0 );
}

static void ssl_update_out_pointers( mbedtls_ssl_context *ssl,
                                     mbedtls_ssl_transform *transform );
static void ssl_update_in_pointers( mbedtls_ssl_context *ssl,
                                    mbedtls_ssl_transform *transform );

#define SSL_DONT_FORCE_FLUSH 0
#define SSL_FORCE_FLUSH      1

#if defined(MBEDTLS_SSL_PROTO_DTLS)

/* Forward declarations for functions related to message buffering. */
static void ssl_buffering_free( mbedtls_ssl_context *ssl );
static void ssl_buffering_free_slot( mbedtls_ssl_context *ssl,
                                     uint8_t slot );
static void ssl_free_buffered_record( mbedtls_ssl_context *ssl );
static int ssl_load_buffered_message( mbedtls_ssl_context *ssl );
static int ssl_load_buffered_record( mbedtls_ssl_context *ssl );
static int ssl_buffer_message( mbedtls_ssl_context *ssl );
static int ssl_buffer_future_record( mbedtls_ssl_context *ssl );
static int ssl_next_record_is_in_datagram( mbedtls_ssl_context *ssl );

static size_t ssl_get_current_mtu( const mbedtls_ssl_context *ssl );
static size_t ssl_get_maximum_datagram_size( mbedtls_ssl_context const *ssl )
{
    size_t mtu = ssl_get_current_mtu( ssl );

    if( mtu != 0 && mtu < MBEDTLS_SSL_OUT_BUFFER_LEN )
        return( mtu );

    return( MBEDTLS_SSL_OUT_BUFFER_LEN );
}

static int ssl_get_remaining_space_in_datagram( mbedtls_ssl_context const *ssl )
{
    size_t const bytes_written = ssl->out_left;
    size_t const mtu           = ssl_get_maximum_datagram_size( ssl );

    /* Double-check that the write-index hasn't gone
     * past what we can transmit in a single datagram. */
    if( bytes_written > mtu )
    {
        /* Should never happen... */
        return( MBEDTLS_ERR_SSL_INTERNAL_ERROR );
    }

    return( (int) ( mtu - bytes_written ) );
}

static int ssl_get_remaining_payload_in_datagram( mbedtls_ssl_context const *ssl )
{
    int ret;
    size_t remaining, expansion;
    size_t max_len = MBEDTLS_SSL_MAX_CONTENT_LEN;

#if defined(MBEDTLS_SSL_MAX_FRAGMENT_LENGTH)
    const size_t mfl = mbedtls_ssl_get_max_frag_len( ssl );

    if( max_len > mfl )
        max_len = mfl;

    /* By the standard (RFC 6066 Sect. 4), the MFL extension
     * only limits the maximum record payload size, so in theory
     * we would be allowed to pack multiple records of payload size
     * MFL into a single datagram. However, this would mean that there's
     * no way to explicitly communicate MTU restrictions to the peer.
     *
     * The following reduction of max_len makes sure that we never
     * write datagrams larger than MFL + Record Expansion Overhead.
     */
    if( max_len <= ssl->out_left )
        return( 0 );

    max_len -= ssl->out_left;
#endif

    ret = ssl_get_remaining_space_in_datagram( ssl );
    if( ret < 0 )
        return( ret );
    remaining = (size_t) ret;

    ret = mbedtls_ssl_get_record_expansion( ssl );
    if( ret < 0 )
        return( ret );
    expansion = (size_t) ret;

    if( remaining <= expansion )
        return( 0 );

    remaining -= expansion;
    if( remaining >= max_len )
        remaining = max_len;

    return( (int) remaining );
}

/*
 * Double the retransmit timeout value, within the allowed range,
 * returning -1 if the maximum value has already been reached.
 */
static int ssl_double_retransmit_timeout( mbedtls_ssl_context *ssl )
{
    uint32_t new_timeout;

    if( ssl->handshake->retransmit_timeout >= ssl->conf->hs_timeout_max )
        return( -1 );

    /* Implement the final paragraph of RFC 6347 section 4.1.1.1
     * in the following way: after the initial transmission and a first
     * retransmission, back off to a temporary estimated MTU of 508 bytes.
     * This value is guaranteed to be deliverable (if not guaranteed to be
     * delivered) of any compliant IPv4 (and IPv6) network, and should work
     * on most non-IP stacks too. */
    if( ssl->handshake->retransmit_timeout != ssl->conf->hs_timeout_min )
        ssl->handshake->mtu = 508;

    new_timeout = 2 * ssl->handshake->retransmit_timeout;

    /* Avoid arithmetic overflow and range overflow */
    if( new_timeout < ssl->handshake->retransmit_timeout ||
        new_timeout > ssl->conf->hs_timeout_max )
    {
        new_timeout = ssl->conf->hs_timeout_max;
    }

    ssl->handshake->retransmit_timeout = new_timeout;
    MBEDTLS_SSL_DEBUG_MSG( 3, ( "update timeout value to %d millisecs",
                        ssl->handshake->retransmit_timeout ) );

    return( 0 );
}

static void ssl_reset_retransmit_timeout( mbedtls_ssl_context *ssl )
{
    ssl->handshake->retransmit_timeout = ssl->conf->hs_timeout_min;
    MBEDTLS_SSL_DEBUG_MSG( 3, ( "update timeout value to %d millisecs",
                        ssl->handshake->retransmit_timeout ) );
}
#endif /* MBEDTLS_SSL_PROTO_DTLS */

#if defined(MBEDTLS_SSL_MAX_FRAGMENT_LENGTH)
/*
 * Convert max_fragment_length codes to length.
 * RFC 6066 says:
 *    enum{
 *        2^9(1), 2^10(2), 2^11(3), 2^12(4), (255)
 *    } MaxFragmentLength;
 * and we add 0 -> extension unused
 */
static unsigned int ssl_mfl_code_to_length( int mfl )
{
    switch( mfl )
    {
    case MBEDTLS_SSL_MAX_FRAG_LEN_NONE:
        return ( MBEDTLS_TLS_EXT_ADV_CONTENT_LEN );
    case MBEDTLS_SSL_MAX_FRAG_LEN_512:
        return 512;
    case MBEDTLS_SSL_MAX_FRAG_LEN_1024:
        return 1024;
    case MBEDTLS_SSL_MAX_FRAG_LEN_2048:
        return 2048;
    case MBEDTLS_SSL_MAX_FRAG_LEN_4096:
        return 4096;
    default:
        return ( MBEDTLS_TLS_EXT_ADV_CONTENT_LEN );
    }
}
#endif /* MBEDTLS_SSL_MAX_FRAGMENT_LENGTH */

#if defined(MBEDTLS_SSL_CLI_C)
static int ssl_session_copy( mbedtls_ssl_session *dst, const mbedtls_ssl_session *src )
{
    mbedtls_ssl_session_free( dst );
    memcpy( dst, src, sizeof( mbedtls_ssl_session ) );

#if defined(MBEDTLS_X509_CRT_PARSE_C)
    if( src->peer_cert != NULL )
    {
        int ret;

        dst->peer_cert = mbedtls_calloc( 1, sizeof(mbedtls_x509_crt) );
        if( dst->peer_cert == NULL )
            return( MBEDTLS_ERR_SSL_ALLOC_FAILED );

        mbedtls_x509_crt_init( dst->peer_cert );

        if( ( ret = mbedtls_x509_crt_parse_der( dst->peer_cert, src->peer_cert->raw.p,
                                        src->peer_cert->raw.len ) ) != 0 )
        {
            mbedtls_free( dst->peer_cert );
            dst->peer_cert = NULL;
            return( ret );
        }
    }
#endif /* MBEDTLS_X509_CRT_PARSE_C */

#if defined(MBEDTLS_SSL_SESSION_TICKETS) && defined(MBEDTLS_SSL_CLI_C)
    if( src->ticket != NULL )
    {
        dst->ticket = mbedtls_calloc( 1, src->ticket_len );
        if( dst->ticket == NULL )
            return( MBEDTLS_ERR_SSL_ALLOC_FAILED );

        memcpy( dst->ticket, src->ticket, src->ticket_len );
    }
#endif /* MBEDTLS_SSL_SESSION_TICKETS && MBEDTLS_SSL_CLI_C */

    return( 0 );
}
#endif /* MBEDTLS_SSL_CLI_C */

#if defined(MBEDTLS_SSL_HW_RECORD_ACCEL)
int (*mbedtls_ssl_hw_record_init)( mbedtls_ssl_context *ssl,
                     const unsigned char *key_enc, const unsigned char *key_dec,
                     size_t keylen,
                     const unsigned char *iv_enc,  const unsigned char *iv_dec,
                     size_t ivlen,
                     const unsigned char *mac_enc, const unsigned char *mac_dec,
                     size_t maclen ) = NULL;
int (*mbedtls_ssl_hw_record_activate)( mbedtls_ssl_context *ssl, int direction) = NULL;
int (*mbedtls_ssl_hw_record_reset)( mbedtls_ssl_context *ssl ) = NULL;
int (*mbedtls_ssl_hw_record_write)( mbedtls_ssl_context *ssl ) = NULL;
int (*mbedtls_ssl_hw_record_read)( mbedtls_ssl_context *ssl ) = NULL;
int (*mbedtls_ssl_hw_record_finish)( mbedtls_ssl_context *ssl ) = NULL;
#endif /* MBEDTLS_SSL_HW_RECORD_ACCEL */

/*
 * Key material generation
 */
#if defined(MBEDTLS_SSL_PROTO_SSL3)
static int ssl3_prf( const unsigned char *secret, size_t slen,
                     const char *label,
                     const unsigned char *random, size_t rlen,
                     unsigned char *dstbuf, size_t dlen )
{
    int ret = 0;
    size_t i;
    mbedtls_md5_context md5;
    mbedtls_sha1_context sha1;
    unsigned char padding[16];
    unsigned char sha1sum[20];
    ((void)label);

    mbedtls_md5_init(  &md5  );
    mbedtls_sha1_init( &sha1 );

    /*
     *  SSLv3:
     *    block =
     *      MD5( secret + SHA1( 'A'    + secret + random ) ) +
     *      MD5( secret + SHA1( 'BB'   + secret + random ) ) +
     *      MD5( secret + SHA1( 'CCC'  + secret + random ) ) +
     *      ...
     */
    for( i = 0; i < dlen / 16; i++ )
    {
        memset( padding, (unsigned char) ('A' + i), 1 + i );

        if( ( ret = mbedtls_sha1_starts_ret( &sha1 ) ) != 0 )
            goto exit;
        if( ( ret = mbedtls_sha1_update_ret( &sha1, padding, 1 + i ) ) != 0 )
            goto exit;
        if( ( ret = mbedtls_sha1_update_ret( &sha1, secret, slen ) ) != 0 )
            goto exit;
        if( ( ret = mbedtls_sha1_update_ret( &sha1, random, rlen ) ) != 0 )
            goto exit;
        if( ( ret = mbedtls_sha1_finish_ret( &sha1, sha1sum ) ) != 0 )
            goto exit;

        if( ( ret = mbedtls_md5_starts_ret( &md5 ) ) != 0 )
            goto exit;
        if( ( ret = mbedtls_md5_update_ret( &md5, secret, slen ) ) != 0 )
            goto exit;
        if( ( ret = mbedtls_md5_update_ret( &md5, sha1sum, 20 ) ) != 0 )
            goto exit;
        if( ( ret = mbedtls_md5_finish_ret( &md5, dstbuf + i * 16 ) ) != 0 )
            goto exit;
    }

exit:
    mbedtls_md5_free(  &md5  );
    mbedtls_sha1_free( &sha1 );

    mbedtls_platform_zeroize( padding, sizeof( padding ) );
    mbedtls_platform_zeroize( sha1sum, sizeof( sha1sum ) );

    return( ret );
}
#endif /* MBEDTLS_SSL_PROTO_SSL3 */

#if defined(MBEDTLS_SSL_PROTO_TLS1) || defined(MBEDTLS_SSL_PROTO_TLS1_1)
static int tls1_prf( const unsigned char *secret, size_t slen,
                     const char *label,
                     const unsigned char *random, size_t rlen,
                     unsigned char *dstbuf, size_t dlen )
{
    size_t nb, hs;
    size_t i, j, k;
    const unsigned char *S1, *S2;
    unsigned char tmp[128];
    unsigned char h_i[20];
    const mbedtls_md_info_t *md_info;
    mbedtls_md_context_t md_ctx;
    int ret;

    mbedtls_md_init( &md_ctx );

    if( sizeof( tmp ) < 20 + strlen( label ) + rlen )
        return( MBEDTLS_ERR_SSL_BAD_INPUT_DATA );

    hs = ( slen + 1 ) / 2;
    S1 = secret;
    S2 = secret + slen - hs;

    nb = strlen( label );
    memcpy( tmp + 20, label, nb );
    memcpy( tmp + 20 + nb, random, rlen );
    nb += rlen;

    /*
     * First compute P_md5(secret,label+random)[0..dlen]
     */
    if( ( md_info = mbedtls_md_info_from_type( MBEDTLS_MD_MD5 ) ) == NULL )
        return( MBEDTLS_ERR_SSL_INTERNAL_ERROR );

    if( ( ret = mbedtls_md_setup( &md_ctx, md_info, 1 ) ) != 0 )
        return( ret );

    mbedtls_md_hmac_starts( &md_ctx, S1, hs );
    mbedtls_md_hmac_update( &md_ctx, tmp + 20, nb );
    mbedtls_md_hmac_finish( &md_ctx, 4 + tmp );

    for( i = 0; i < dlen; i += 16 )
    {
        mbedtls_md_hmac_reset ( &md_ctx );
        mbedtls_md_hmac_update( &md_ctx, 4 + tmp, 16 + nb );
        mbedtls_md_hmac_finish( &md_ctx, h_i );

        mbedtls_md_hmac_reset ( &md_ctx );
        mbedtls_md_hmac_update( &md_ctx, 4 + tmp, 16 );
        mbedtls_md_hmac_finish( &md_ctx, 4 + tmp );

        k = ( i + 16 > dlen ) ? dlen % 16 : 16;

        for( j = 0; j < k; j++ )
            dstbuf[i + j]  = h_i[j];
    }

    mbedtls_md_free( &md_ctx );

    /*
     * XOR out with P_sha1(secret,label+random)[0..dlen]
     */
    if( ( md_info = mbedtls_md_info_from_type( MBEDTLS_MD_SHA1 ) ) == NULL )
        return( MBEDTLS_ERR_SSL_INTERNAL_ERROR );

    if( ( ret = mbedtls_md_setup( &md_ctx, md_info, 1 ) ) != 0 )
        return( ret );

    mbedtls_md_hmac_starts( &md_ctx, S2, hs );
    mbedtls_md_hmac_update( &md_ctx, tmp + 20, nb );
    mbedtls_md_hmac_finish( &md_ctx, tmp );

    for( i = 0; i < dlen; i += 20 )
    {
        mbedtls_md_hmac_reset ( &md_ctx );
        mbedtls_md_hmac_update( &md_ctx, tmp, 20 + nb );
        mbedtls_md_hmac_finish( &md_ctx, h_i );

        mbedtls_md_hmac_reset ( &md_ctx );
        mbedtls_md_hmac_update( &md_ctx, tmp, 20 );
        mbedtls_md_hmac_finish( &md_ctx, tmp );

        k = ( i + 20 > dlen ) ? dlen % 20 : 20;

        for( j = 0; j < k; j++ )
            dstbuf[i + j] = (unsigned char)( dstbuf[i + j] ^ h_i[j] );
    }

    mbedtls_md_free( &md_ctx );

    mbedtls_platform_zeroize( tmp, sizeof( tmp ) );
    mbedtls_platform_zeroize( h_i, sizeof( h_i ) );

    return( 0 );
}
#endif /* MBEDTLS_SSL_PROTO_TLS1) || MBEDTLS_SSL_PROTO_TLS1_1 */

#if defined(MBEDTLS_SSL_PROTO_TLS1_2)
static int tls_prf_generic( mbedtls_md_type_t md_type,
                            const unsigned char *secret, size_t slen,
                            const char *label,
                            const unsigned char *random, size_t rlen,
                            unsigned char *dstbuf, size_t dlen )
{
    size_t nb;
    size_t i, j, k, md_len;
    unsigned char tmp[128];
    unsigned char h_i[MBEDTLS_MD_MAX_SIZE];
    const mbedtls_md_info_t *md_info;
    mbedtls_md_context_t md_ctx;
    int ret;

    mbedtls_md_init( &md_ctx );

    if( ( md_info = mbedtls_md_info_from_type( md_type ) ) == NULL )
        return( MBEDTLS_ERR_SSL_INTERNAL_ERROR );

    md_len = mbedtls_md_get_size( md_info );

    if( sizeof( tmp ) < md_len + strlen( label ) + rlen )
        return( MBEDTLS_ERR_SSL_BAD_INPUT_DATA );

    nb = strlen( label );
    memcpy( tmp + md_len, label, nb );
    memcpy( tmp + md_len + nb, random, rlen );
    nb += rlen;

    /*
     * Compute P_<hash>(secret, label + random)[0..dlen]
     */
    if ( ( ret = mbedtls_md_setup( &md_ctx, md_info, 1 ) ) != 0 )
        return( ret );

    mbedtls_md_hmac_starts( &md_ctx, secret, slen );
    mbedtls_md_hmac_update( &md_ctx, tmp + md_len, nb );
    mbedtls_md_hmac_finish( &md_ctx, tmp );

    for( i = 0; i < dlen; i += md_len )
    {
        mbedtls_md_hmac_reset ( &md_ctx );
        mbedtls_md_hmac_update( &md_ctx, tmp, md_len + nb );
        mbedtls_md_hmac_finish( &md_ctx, h_i );

        mbedtls_md_hmac_reset ( &md_ctx );
        mbedtls_md_hmac_update( &md_ctx, tmp, md_len );
        mbedtls_md_hmac_finish( &md_ctx, tmp );

        k = ( i + md_len > dlen ) ? dlen % md_len : md_len;

        for( j = 0; j < k; j++ )
            dstbuf[i + j]  = h_i[j];
    }

    mbedtls_md_free( &md_ctx );

    mbedtls_platform_zeroize( tmp, sizeof( tmp ) );
    mbedtls_platform_zeroize( h_i, sizeof( h_i ) );

    return( 0 );
}

#if defined(MBEDTLS_SHA256_C)
static int tls_prf_sha256( const unsigned char *secret, size_t slen,
                           const char *label,
                           const unsigned char *random, size_t rlen,
                           unsigned char *dstbuf, size_t dlen )
{
    return( tls_prf_generic( MBEDTLS_MD_SHA256, secret, slen,
                             label, random, rlen, dstbuf, dlen ) );
}
#endif /* MBEDTLS_SHA256_C */

#if defined(MBEDTLS_SHA512_C)
static int tls_prf_sha384( const unsigned char *secret, size_t slen,
                           const char *label,
                           const unsigned char *random, size_t rlen,
                           unsigned char *dstbuf, size_t dlen )
{
    return( tls_prf_generic( MBEDTLS_MD_SHA384, secret, slen,
                             label, random, rlen, dstbuf, dlen ) );
}
#endif /* MBEDTLS_SHA512_C */
#endif /* MBEDTLS_SSL_PROTO_TLS1_2 */

static void ssl_update_checksum_start( mbedtls_ssl_context *, const unsigned char *, size_t );

#if defined(MBEDTLS_SSL_PROTO_SSL3) || defined(MBEDTLS_SSL_PROTO_TLS1) || \
    defined(MBEDTLS_SSL_PROTO_TLS1_1)
static void ssl_update_checksum_md5sha1( mbedtls_ssl_context *, const unsigned char *, size_t );
#endif

#if defined(MBEDTLS_SSL_PROTO_SSL3)
static void ssl_calc_verify_ssl( mbedtls_ssl_context *, unsigned char * );
static void ssl_calc_finished_ssl( mbedtls_ssl_context *, unsigned char *, int );
#endif

#if defined(MBEDTLS_SSL_PROTO_TLS1) || defined(MBEDTLS_SSL_PROTO_TLS1_1)
static void ssl_calc_verify_tls( mbedtls_ssl_context *, unsigned char * );
static void ssl_calc_finished_tls( mbedtls_ssl_context *, unsigned char *, int );
#endif

#if defined(MBEDTLS_SSL_PROTO_TLS1_2)
#if defined(MBEDTLS_SHA256_C)
static void ssl_update_checksum_sha256( mbedtls_ssl_context *, const unsigned char *, size_t );
static void ssl_calc_verify_tls_sha256( mbedtls_ssl_context *,unsigned char * );
static void ssl_calc_finished_tls_sha256( mbedtls_ssl_context *,unsigned char *, int );
#endif

#if defined(MBEDTLS_SHA512_C)
static void ssl_update_checksum_sha384( mbedtls_ssl_context *, const unsigned char *, size_t );
static void ssl_calc_verify_tls_sha384( mbedtls_ssl_context *, unsigned char * );
static void ssl_calc_finished_tls_sha384( mbedtls_ssl_context *, unsigned char *, int );
#endif
#endif /* MBEDTLS_SSL_PROTO_TLS1_2 */

int mbedtls_ssl_derive_keys( mbedtls_ssl_context *ssl )
{
    int ret = 0;
    unsigned char tmp[64];
    unsigned char keyblk[256];
    unsigned char *key1;
    unsigned char *key2;
    unsigned char *mac_enc;
    unsigned char *mac_dec;
    size_t mac_key_len;
    size_t iv_copy_len;
    const mbedtls_cipher_info_t *cipher_info;
    const mbedtls_md_info_t *md_info;

    mbedtls_ssl_session *session = ssl->session_negotiate;
    mbedtls_ssl_transform *transform = ssl->transform_negotiate;
    mbedtls_ssl_handshake_params *handshake = ssl->handshake;

    MBEDTLS_SSL_DEBUG_MSG( 2, ( "=> derive keys" ) );

    cipher_info = mbedtls_cipher_info_from_type( transform->ciphersuite_info->cipher );
    if( cipher_info == NULL )
    {
        MBEDTLS_SSL_DEBUG_MSG( 1, ( "cipher info for %d not found",
                            transform->ciphersuite_info->cipher ) );
        return( MBEDTLS_ERR_SSL_BAD_INPUT_DATA );
    }

    md_info = mbedtls_md_info_from_type( transform->ciphersuite_info->mac );
    if( md_info == NULL )
    {
        MBEDTLS_SSL_DEBUG_MSG( 1, ( "mbedtls_md info for %d not found",
                            transform->ciphersuite_info->mac ) );
        return( MBEDTLS_ERR_SSL_BAD_INPUT_DATA );
    }

    /*
     * Set appropriate PRF function and other SSL / TLS / TLS1.2 functions
     */
#if defined(MBEDTLS_SSL_PROTO_SSL3)
    if( ssl->minor_ver == MBEDTLS_SSL_MINOR_VERSION_0 )
    {
        handshake->tls_prf = ssl3_prf;
        handshake->calc_verify = ssl_calc_verify_ssl;
        handshake->calc_finished = ssl_calc_finished_ssl;
    }
    else
#endif
#if defined(MBEDTLS_SSL_PROTO_TLS1) || defined(MBEDTLS_SSL_PROTO_TLS1_1)
    if( ssl->minor_ver < MBEDTLS_SSL_MINOR_VERSION_3 )
    {
        handshake->tls_prf = tls1_prf;
        handshake->calc_verify = ssl_calc_verify_tls;
        handshake->calc_finished = ssl_calc_finished_tls;
    }
    else
#endif
#if defined(MBEDTLS_SSL_PROTO_TLS1_2)
#if defined(MBEDTLS_SHA512_C)
    if( ssl->minor_ver == MBEDTLS_SSL_MINOR_VERSION_3 &&
        transform->ciphersuite_info->mac == MBEDTLS_MD_SHA384 )
    {
        handshake->tls_prf = tls_prf_sha384;
        handshake->calc_verify = ssl_calc_verify_tls_sha384;
        handshake->calc_finished = ssl_calc_finished_tls_sha384;
    }
    else
#endif
#if defined(MBEDTLS_SHA256_C)
    if( ssl->minor_ver == MBEDTLS_SSL_MINOR_VERSION_3 )
    {
        handshake->tls_prf = tls_prf_sha256;
        handshake->calc_verify = ssl_calc_verify_tls_sha256;
        handshake->calc_finished = ssl_calc_finished_tls_sha256;
    }
    else
#endif
#endif /* MBEDTLS_SSL_PROTO_TLS1_2 */
    {
        MBEDTLS_SSL_DEBUG_MSG( 1, ( "should never happen" ) );
        return( MBEDTLS_ERR_SSL_INTERNAL_ERROR );
    }

    /*
     * SSLv3:
     *   master =
     *     MD5( premaster + SHA1( 'A'   + premaster + randbytes ) ) +
     *     MD5( premaster + SHA1( 'BB'  + premaster + randbytes ) ) +
     *     MD5( premaster + SHA1( 'CCC' + premaster + randbytes ) )
     *
     * TLSv1+:
     *   master = PRF( premaster, "master secret", randbytes )[0..47]
     */
    if( handshake->resume == 0 )
    {
        MBEDTLS_SSL_DEBUG_BUF( 3, "premaster secret", handshake->premaster,
                       handshake->pmslen );

#if defined(MBEDTLS_SSL_EXTENDED_MASTER_SECRET)
        if( ssl->handshake->extended_ms == MBEDTLS_SSL_EXTENDED_MS_ENABLED )
        {
            unsigned char session_hash[48];
            size_t hash_len;

            MBEDTLS_SSL_DEBUG_MSG( 3, ( "using extended master secret" ) );

            ssl->handshake->calc_verify( ssl, session_hash );

#if defined(MBEDTLS_SSL_PROTO_TLS1_2)
            if( ssl->minor_ver == MBEDTLS_SSL_MINOR_VERSION_3 )
            {
#if defined(MBEDTLS_SHA512_C)
                if( ssl->transform_negotiate->ciphersuite_info->mac ==
                    MBEDTLS_MD_SHA384 )
                {
                    hash_len = 48;
                }
                else
#endif
                    hash_len = 32;
            }
            else
#endif /* MBEDTLS_SSL_PROTO_TLS1_2 */
                hash_len = 36;

            MBEDTLS_SSL_DEBUG_BUF( 3, "session hash", session_hash, hash_len );

            ret = handshake->tls_prf( handshake->premaster, handshake->pmslen,
                                      "extended master secret",
                                      session_hash, hash_len,
                                      session->master, 48 );
            if( ret != 0 )
            {
                MBEDTLS_SSL_DEBUG_RET( 1, "prf", ret );
                return( ret );
            }

        }
        else
#endif
        ret = handshake->tls_prf( handshake->premaster, handshake->pmslen,
                                  "master secret",
                                  handshake->randbytes, 64,
                                  session->master, 48 );
        if( ret != 0 )
        {
            MBEDTLS_SSL_DEBUG_RET( 1, "prf", ret );
            return( ret );
        }

        mbedtls_platform_zeroize( handshake->premaster,
                                  sizeof(handshake->premaster) );
    }
    else
        MBEDTLS_SSL_DEBUG_MSG( 3, ( "no premaster (session resumed)" ) );

    /*
     * Swap the client and server random values.
     */
    memcpy( tmp, handshake->randbytes, 64 );
    memcpy( handshake->randbytes, tmp + 32, 32 );
    memcpy( handshake->randbytes + 32, tmp, 32 );
    mbedtls_platform_zeroize( tmp, sizeof( tmp ) );

    /*
     *  SSLv3:
     *    key block =
     *      MD5( master + SHA1( 'A'    + master + randbytes ) ) +
     *      MD5( master + SHA1( 'BB'   + master + randbytes ) ) +
     *      MD5( master + SHA1( 'CCC'  + master + randbytes ) ) +
     *      MD5( master + SHA1( 'DDDD' + master + randbytes ) ) +
     *      ...
     *
     *  TLSv1:
     *    key block = PRF( master, "key expansion", randbytes )
     */
    ret = handshake->tls_prf( session->master, 48, "key expansion",
                              handshake->randbytes, 64, keyblk, 256 );
    if( ret != 0 )
    {
        MBEDTLS_SSL_DEBUG_RET( 1, "prf", ret );
        return( ret );
    }

    MBEDTLS_SSL_DEBUG_MSG( 3, ( "ciphersuite = %s",
                   mbedtls_ssl_get_ciphersuite_name( session->ciphersuite ) ) );
    MBEDTLS_SSL_DEBUG_BUF( 3, "master secret", session->master, 48 );
    MBEDTLS_SSL_DEBUG_BUF( 4, "random bytes", handshake->randbytes, 64 );
    MBEDTLS_SSL_DEBUG_BUF( 4, "key block", keyblk, 256 );

    mbedtls_platform_zeroize( handshake->randbytes,
                              sizeof( handshake->randbytes ) );

    /*
     * Determine the appropriate key, IV and MAC length.
     */

    transform->keylen = cipher_info->key_bitlen / 8;

    if( cipher_info->mode == MBEDTLS_MODE_GCM ||
        cipher_info->mode == MBEDTLS_MODE_CCM ||
        cipher_info->mode == MBEDTLS_MODE_CHACHAPOLY )
    {
        size_t taglen, explicit_ivlen;

        transform->maclen = 0;
        mac_key_len = 0;

        /* All modes haves 96-bit IVs;
         * GCM and CCM has 4 implicit and 8 explicit bytes
         * ChachaPoly has all 12 bytes implicit
         */
        transform->ivlen = 12;
        if( cipher_info->mode == MBEDTLS_MODE_CHACHAPOLY )
            transform->fixed_ivlen = 12;
        else
            transform->fixed_ivlen = 4;

        /* All modes have 128-bit tags, except CCM_8 (ciphersuite flag) */
        taglen = transform->ciphersuite_info->flags &
                  MBEDTLS_CIPHERSUITE_SHORT_TAG ? 8 : 16;


        /* Minimum length of encrypted record */
        explicit_ivlen = transform->ivlen - transform->fixed_ivlen;
        transform->minlen = explicit_ivlen + taglen;
    }
    else
    {
        /* Initialize HMAC contexts */
        if( ( ret = mbedtls_md_setup( &transform->md_ctx_enc, md_info, 1 ) ) != 0 ||
            ( ret = mbedtls_md_setup( &transform->md_ctx_dec, md_info, 1 ) ) != 0 )
        {
            MBEDTLS_SSL_DEBUG_RET( 1, "mbedtls_md_setup", ret );
            return( ret );
        }

        /* Get MAC length */
        mac_key_len = mbedtls_md_get_size( md_info );
        transform->maclen = mac_key_len;

#if defined(MBEDTLS_SSL_TRUNCATED_HMAC)
        /*
         * If HMAC is to be truncated, we shall keep the leftmost bytes,
         * (rfc 6066 page 13 or rfc 2104 section 4),
         * so we only need to adjust the length here.
         */
        if( session->trunc_hmac == MBEDTLS_SSL_TRUNC_HMAC_ENABLED )
        {
            transform->maclen = MBEDTLS_SSL_TRUNCATED_HMAC_LEN;

#if defined(MBEDTLS_SSL_TRUNCATED_HMAC_COMPAT)
            /* Fall back to old, non-compliant version of the truncated
             * HMAC implementation which also truncates the key
             * (Mbed TLS versions from 1.3 to 2.6.0) */
            mac_key_len = transform->maclen;
#endif
        }
#endif /* MBEDTLS_SSL_TRUNCATED_HMAC */

        /* IV length */
        transform->ivlen = cipher_info->iv_size;

        /* Minimum length */
        if( cipher_info->mode == MBEDTLS_MODE_STREAM )
            transform->minlen = transform->maclen;
        else
        {
            /*
             * GenericBlockCipher:
             * 1. if EtM is in use: one block plus MAC
             *    otherwise: * first multiple of blocklen greater than maclen
             * 2. IV except for SSL3 and TLS 1.0
             */
#if defined(MBEDTLS_SSL_ENCRYPT_THEN_MAC)
            if( session->encrypt_then_mac == MBEDTLS_SSL_ETM_ENABLED )
            {
                transform->minlen = transform->maclen
                                  + cipher_info->block_size;
            }
            else
#endif
            {
                transform->minlen = transform->maclen
                                  + cipher_info->block_size
                                  - transform->maclen % cipher_info->block_size;
            }

#if defined(MBEDTLS_SSL_PROTO_SSL3) || defined(MBEDTLS_SSL_PROTO_TLS1)
            if( ssl->minor_ver == MBEDTLS_SSL_MINOR_VERSION_0 ||
                ssl->minor_ver == MBEDTLS_SSL_MINOR_VERSION_1 )
                ; /* No need to adjust minlen */
            else
#endif
#if defined(MBEDTLS_SSL_PROTO_TLS1_1) || defined(MBEDTLS_SSL_PROTO_TLS1_2)
            if( ssl->minor_ver == MBEDTLS_SSL_MINOR_VERSION_2 ||
                ssl->minor_ver == MBEDTLS_SSL_MINOR_VERSION_3 )
            {
                transform->minlen += transform->ivlen;
            }
            else
#endif
            {
                MBEDTLS_SSL_DEBUG_MSG( 1, ( "should never happen" ) );
                return( MBEDTLS_ERR_SSL_INTERNAL_ERROR );
            }
        }
    }

    MBEDTLS_SSL_DEBUG_MSG( 3, ( "keylen: %d, minlen: %d, ivlen: %d, maclen: %d",
                   transform->keylen, transform->minlen, transform->ivlen,
                   transform->maclen ) );

    /*
     * Finally setup the cipher contexts, IVs and MAC secrets.
     */
#if defined(MBEDTLS_SSL_CLI_C)
    if( ssl->conf->endpoint == MBEDTLS_SSL_IS_CLIENT )
    {
        key1 = keyblk + mac_key_len * 2;
        key2 = keyblk + mac_key_len * 2 + transform->keylen;

        mac_enc = keyblk;
        mac_dec = keyblk + mac_key_len;

        /*
         * This is not used in TLS v1.1.
         */
        iv_copy_len = ( transform->fixed_ivlen ) ?
                            transform->fixed_ivlen : transform->ivlen;
        memcpy( transform->iv_enc, key2 + transform->keylen,  iv_copy_len );
        memcpy( transform->iv_dec, key2 + transform->keylen + iv_copy_len,
                iv_copy_len );
    }
    else
#endif /* MBEDTLS_SSL_CLI_C */
#if defined(MBEDTLS_SSL_SRV_C)
    if( ssl->conf->endpoint == MBEDTLS_SSL_IS_SERVER )
    {
        key1 = keyblk + mac_key_len * 2 + transform->keylen;
        key2 = keyblk + mac_key_len * 2;

        mac_enc = keyblk + mac_key_len;
        mac_dec = keyblk;

        /*
         * This is not used in TLS v1.1.
         */
        iv_copy_len = ( transform->fixed_ivlen ) ?
                            transform->fixed_ivlen : transform->ivlen;
        memcpy( transform->iv_dec, key1 + transform->keylen,  iv_copy_len );
        memcpy( transform->iv_enc, key1 + transform->keylen + iv_copy_len,
                iv_copy_len );
    }
    else
#endif /* MBEDTLS_SSL_SRV_C */
    {
        MBEDTLS_SSL_DEBUG_MSG( 1, ( "should never happen" ) );
        return( MBEDTLS_ERR_SSL_INTERNAL_ERROR );
    }

#if defined(MBEDTLS_SSL_PROTO_SSL3)
    if( ssl->minor_ver == MBEDTLS_SSL_MINOR_VERSION_0 )
    {
        if( mac_key_len > sizeof transform->mac_enc )
        {
            MBEDTLS_SSL_DEBUG_MSG( 1, ( "should never happen" ) );
            return( MBEDTLS_ERR_SSL_INTERNAL_ERROR );
        }

        memcpy( transform->mac_enc, mac_enc, mac_key_len );
        memcpy( transform->mac_dec, mac_dec, mac_key_len );
    }
    else
#endif /* MBEDTLS_SSL_PROTO_SSL3 */
#if defined(MBEDTLS_SSL_PROTO_TLS1) || defined(MBEDTLS_SSL_PROTO_TLS1_1) || \
    defined(MBEDTLS_SSL_PROTO_TLS1_2)
    if( ssl->minor_ver >= MBEDTLS_SSL_MINOR_VERSION_1 )
    {
        /* For HMAC-based ciphersuites, initialize the HMAC transforms.
           For AEAD-based ciphersuites, there is nothing to do here. */
        if( mac_key_len != 0 )
        {
            mbedtls_md_hmac_starts( &transform->md_ctx_enc, mac_enc, mac_key_len );
            mbedtls_md_hmac_starts( &transform->md_ctx_dec, mac_dec, mac_key_len );
        }
    }
    else
#endif
    {
        MBEDTLS_SSL_DEBUG_MSG( 1, ( "should never happen" ) );
        return( MBEDTLS_ERR_SSL_INTERNAL_ERROR );
    }

#if defined(MBEDTLS_SSL_HW_RECORD_ACCEL)
    if( mbedtls_ssl_hw_record_init != NULL )
    {
        int ret = 0;

        MBEDTLS_SSL_DEBUG_MSG( 2, ( "going for mbedtls_ssl_hw_record_init()" ) );

        if( ( ret = mbedtls_ssl_hw_record_init( ssl, key1, key2, transform->keylen,
                                        transform->iv_enc, transform->iv_dec,
                                        iv_copy_len,
                                        mac_enc, mac_dec,
                                        mac_key_len ) ) != 0 )
        {
            MBEDTLS_SSL_DEBUG_RET( 1, "mbedtls_ssl_hw_record_init", ret );
            return( MBEDTLS_ERR_SSL_HW_ACCEL_FAILED );
        }
    }
#endif /* MBEDTLS_SSL_HW_RECORD_ACCEL */

#if defined(MBEDTLS_SSL_EXPORT_KEYS)
    if( ssl->conf->f_export_keys != NULL )
    {
        ssl->conf->f_export_keys( ssl->conf->p_export_keys,
                                  session->master, keyblk,
                                  mac_key_len, transform->keylen,
                                  iv_copy_len );
    }
#endif

    if( ( ret = mbedtls_cipher_setup( &transform->cipher_ctx_enc,
                                 cipher_info ) ) != 0 )
    {
        MBEDTLS_SSL_DEBUG_RET( 1, "mbedtls_cipher_setup", ret );
        return( ret );
    }

    if( ( ret = mbedtls_cipher_setup( &transform->cipher_ctx_dec,
                                 cipher_info ) ) != 0 )
    {
        MBEDTLS_SSL_DEBUG_RET( 1, "mbedtls_cipher_setup", ret );
        return( ret );
    }

    if( ( ret = mbedtls_cipher_setkey( &transform->cipher_ctx_enc, key1,
                               cipher_info->key_bitlen,
                               MBEDTLS_ENCRYPT ) ) != 0 )
    {
        MBEDTLS_SSL_DEBUG_RET( 1, "mbedtls_cipher_setkey", ret );
        return( ret );
    }

    if( ( ret = mbedtls_cipher_setkey( &transform->cipher_ctx_dec, key2,
                               cipher_info->key_bitlen,
                               MBEDTLS_DECRYPT ) ) != 0 )
    {
        MBEDTLS_SSL_DEBUG_RET( 1, "mbedtls_cipher_setkey", ret );
        return( ret );
    }

#if defined(MBEDTLS_CIPHER_MODE_CBC)
    if( cipher_info->mode == MBEDTLS_MODE_CBC )
    {
        if( ( ret = mbedtls_cipher_set_padding_mode( &transform->cipher_ctx_enc,
                                             MBEDTLS_PADDING_NONE ) ) != 0 )
        {
            MBEDTLS_SSL_DEBUG_RET( 1, "mbedtls_cipher_set_padding_mode", ret );
            return( ret );
        }

        if( ( ret = mbedtls_cipher_set_padding_mode( &transform->cipher_ctx_dec,
                                             MBEDTLS_PADDING_NONE ) ) != 0 )
        {
            MBEDTLS_SSL_DEBUG_RET( 1, "mbedtls_cipher_set_padding_mode", ret );
            return( ret );
        }
    }
#endif /* MBEDTLS_CIPHER_MODE_CBC */

    mbedtls_platform_zeroize( keyblk, sizeof( keyblk ) );

#if defined(MBEDTLS_ZLIB_SUPPORT)
    // Initialize compression
    //
    if( session->compression == MBEDTLS_SSL_COMPRESS_DEFLATE )
    {
        if( ssl->compress_buf == NULL )
        {
            MBEDTLS_SSL_DEBUG_MSG( 3, ( "Allocating compression buffer" ) );
            ssl->compress_buf = mbedtls_calloc( 1, MBEDTLS_SSL_COMPRESS_BUFFER_LEN );
            if( ssl->compress_buf == NULL )
            {
                MBEDTLS_SSL_DEBUG_MSG( 1, ( "alloc(%d bytes) failed",
                                    MBEDTLS_SSL_COMPRESS_BUFFER_LEN ) );
                return( MBEDTLS_ERR_SSL_ALLOC_FAILED );
            }
        }

        MBEDTLS_SSL_DEBUG_MSG( 3, ( "Initializing zlib states" ) );

        memset( &transform->ctx_deflate, 0, sizeof( transform->ctx_deflate ) );
        memset( &transform->ctx_inflate, 0, sizeof( transform->ctx_inflate ) );

        if( deflateInit( &transform->ctx_deflate,
                         Z_DEFAULT_COMPRESSION )   != Z_OK ||
            inflateInit( &transform->ctx_inflate ) != Z_OK )
        {
            MBEDTLS_SSL_DEBUG_MSG( 1, ( "Failed to initialize compression" ) );
            return( MBEDTLS_ERR_SSL_COMPRESSION_FAILED );
        }
    }
#endif /* MBEDTLS_ZLIB_SUPPORT */

    MBEDTLS_SSL_DEBUG_MSG( 2, ( "<= derive keys" ) );

    return( 0 );
}

#if defined(MBEDTLS_SSL_PROTO_SSL3)
void ssl_calc_verify_ssl( mbedtls_ssl_context *ssl, unsigned char hash[36] )
{
    mbedtls_md5_context md5;
    mbedtls_sha1_context sha1;
    unsigned char pad_1[48];
    unsigned char pad_2[48];

    MBEDTLS_SSL_DEBUG_MSG( 2, ( "=> calc verify ssl" ) );

    mbedtls_md5_init( &md5 );
    mbedtls_sha1_init( &sha1 );

    mbedtls_md5_clone( &md5, &ssl->handshake->fin_md5 );
    mbedtls_sha1_clone( &sha1, &ssl->handshake->fin_sha1 );

    memset( pad_1, 0x36, 48 );
    memset( pad_2, 0x5C, 48 );

    mbedtls_md5_update_ret( &md5, ssl->session_negotiate->master, 48 );
    mbedtls_md5_update_ret( &md5, pad_1, 48 );
    mbedtls_md5_finish_ret( &md5, hash );

    mbedtls_md5_starts_ret( &md5 );
    mbedtls_md5_update_ret( &md5, ssl->session_negotiate->master, 48 );
    mbedtls_md5_update_ret( &md5, pad_2, 48 );
    mbedtls_md5_update_ret( &md5, hash,  16 );
    mbedtls_md5_finish_ret( &md5, hash );

    mbedtls_sha1_update_ret( &sha1, ssl->session_negotiate->master, 48 );
    mbedtls_sha1_update_ret( &sha1, pad_1, 40 );
    mbedtls_sha1_finish_ret( &sha1, hash + 16 );

    mbedtls_sha1_starts_ret( &sha1 );
    mbedtls_sha1_update_ret( &sha1, ssl->session_negotiate->master, 48 );
    mbedtls_sha1_update_ret( &sha1, pad_2, 40 );
    mbedtls_sha1_update_ret( &sha1, hash + 16, 20 );
    mbedtls_sha1_finish_ret( &sha1, hash + 16 );

    MBEDTLS_SSL_DEBUG_BUF( 3, "calculated verify result", hash, 36 );
    MBEDTLS_SSL_DEBUG_MSG( 2, ( "<= calc verify" ) );

    mbedtls_md5_free(  &md5  );
    mbedtls_sha1_free( &sha1 );

    return;
}
#endif /* MBEDTLS_SSL_PROTO_SSL3 */

#if defined(MBEDTLS_SSL_PROTO_TLS1) || defined(MBEDTLS_SSL_PROTO_TLS1_1)
void ssl_calc_verify_tls( mbedtls_ssl_context *ssl, unsigned char hash[36] )
{
    mbedtls_md5_context md5;
    mbedtls_sha1_context sha1;

    MBEDTLS_SSL_DEBUG_MSG( 2, ( "=> calc verify tls" ) );

    mbedtls_md5_init( &md5 );
    mbedtls_sha1_init( &sha1 );

    mbedtls_md5_clone( &md5, &ssl->handshake->fin_md5 );
    mbedtls_sha1_clone( &sha1, &ssl->handshake->fin_sha1 );

     mbedtls_md5_finish_ret( &md5,  hash );
    mbedtls_sha1_finish_ret( &sha1, hash + 16 );

    MBEDTLS_SSL_DEBUG_BUF( 3, "calculated verify result", hash, 36 );
    MBEDTLS_SSL_DEBUG_MSG( 2, ( "<= calc verify" ) );

    mbedtls_md5_free(  &md5  );
    mbedtls_sha1_free( &sha1 );

    return;
}
#endif /* MBEDTLS_SSL_PROTO_TLS1 || MBEDTLS_SSL_PROTO_TLS1_1 */

#if defined(MBEDTLS_SSL_PROTO_TLS1_2)
#if defined(MBEDTLS_SHA256_C)
void ssl_calc_verify_tls_sha256( mbedtls_ssl_context *ssl, unsigned char hash[32] )
{
    mbedtls_sha256_context sha256;

    mbedtls_sha256_init( &sha256 );

    MBEDTLS_SSL_DEBUG_MSG( 2, ( "=> calc verify sha256" ) );

    mbedtls_sha256_clone( &sha256, &ssl->handshake->fin_sha256 );
    mbedtls_sha256_finish_ret( &sha256, hash );

    MBEDTLS_SSL_DEBUG_BUF( 3, "calculated verify result", hash, 32 );
    MBEDTLS_SSL_DEBUG_MSG( 2, ( "<= calc verify" ) );

    mbedtls_sha256_free( &sha256 );

    return;
}
#endif /* MBEDTLS_SHA256_C */

#if defined(MBEDTLS_SHA512_C)
void ssl_calc_verify_tls_sha384( mbedtls_ssl_context *ssl, unsigned char hash[48] )
{
    mbedtls_sha512_context sha512;

    mbedtls_sha512_init( &sha512 );

    MBEDTLS_SSL_DEBUG_MSG( 2, ( "=> calc verify sha384" ) );

    mbedtls_sha512_clone( &sha512, &ssl->handshake->fin_sha512 );
    mbedtls_sha512_finish_ret( &sha512, hash );

    MBEDTLS_SSL_DEBUG_BUF( 3, "calculated verify result", hash, 48 );
    MBEDTLS_SSL_DEBUG_MSG( 2, ( "<= calc verify" ) );

    mbedtls_sha512_free( &sha512 );

    return;
}
#endif /* MBEDTLS_SHA512_C */
#endif /* MBEDTLS_SSL_PROTO_TLS1_2 */

#if defined(MBEDTLS_KEY_EXCHANGE__SOME__PSK_ENABLED)
int mbedtls_ssl_psk_derive_premaster( mbedtls_ssl_context *ssl, mbedtls_key_exchange_type_t key_ex )
{
    unsigned char *p = ssl->handshake->premaster;
    unsigned char *end = p + sizeof( ssl->handshake->premaster );
    const unsigned char *psk = ssl->conf->psk;
    size_t psk_len = ssl->conf->psk_len;

    /* If the psk callback was called, use its result */
    if( ssl->handshake->psk != NULL )
    {
        psk = ssl->handshake->psk;
        psk_len = ssl->handshake->psk_len;
    }

    /*
     * PMS = struct {
     *     opaque other_secret<0..2^16-1>;
     *     opaque psk<0..2^16-1>;
     * };
     * with "other_secret" depending on the particular key exchange
     */
#if defined(MBEDTLS_KEY_EXCHANGE_PSK_ENABLED)
    if( key_ex == MBEDTLS_KEY_EXCHANGE_PSK )
    {
        if( end - p < 2 )
            return( MBEDTLS_ERR_SSL_BAD_INPUT_DATA );

        *(p++) = (unsigned char)( psk_len >> 8 );
        *(p++) = (unsigned char)( psk_len      );

        if( end < p || (size_t)( end - p ) < psk_len )
            return( MBEDTLS_ERR_SSL_BAD_INPUT_DATA );

        memset( p, 0, psk_len );
        p += psk_len;
    }
    else
#endif /* MBEDTLS_KEY_EXCHANGE_PSK_ENABLED */
#if defined(MBEDTLS_KEY_EXCHANGE_RSA_PSK_ENABLED)
    if( key_ex == MBEDTLS_KEY_EXCHANGE_RSA_PSK )
    {
        /*
         * other_secret already set by the ClientKeyExchange message,
         * and is 48 bytes long
         */
        if( end - p < 2 )
            return( MBEDTLS_ERR_SSL_BAD_INPUT_DATA );

        *p++ = 0;
        *p++ = 48;
        p += 48;
    }
    else
#endif /* MBEDTLS_KEY_EXCHANGE_RSA_PSK_ENABLED */
#if defined(MBEDTLS_KEY_EXCHANGE_DHE_PSK_ENABLED)
    if( key_ex == MBEDTLS_KEY_EXCHANGE_DHE_PSK )
    {
        int ret;
        size_t len;

        /* Write length only when we know the actual value */
        if( ( ret = mbedtls_dhm_calc_secret( &ssl->handshake->dhm_ctx,
                                      p + 2, end - ( p + 2 ), &len,
                                      ssl->conf->f_rng, ssl->conf->p_rng ) ) != 0 )
        {
            MBEDTLS_SSL_DEBUG_RET( 1, "mbedtls_dhm_calc_secret", ret );
            return( ret );
        }
        *(p++) = (unsigned char)( len >> 8 );
        *(p++) = (unsigned char)( len );
        p += len;

        MBEDTLS_SSL_DEBUG_MPI( 3, "DHM: K ", &ssl->handshake->dhm_ctx.K  );
    }
    else
#endif /* MBEDTLS_KEY_EXCHANGE_DHE_PSK_ENABLED */
#if defined(MBEDTLS_KEY_EXCHANGE_ECDHE_PSK_ENABLED)
    if( key_ex == MBEDTLS_KEY_EXCHANGE_ECDHE_PSK )
    {
        int ret;
        size_t zlen;

        if( ( ret = mbedtls_ecdh_calc_secret( &ssl->handshake->ecdh_ctx, &zlen,
                                       p + 2, end - ( p + 2 ),
                                       ssl->conf->f_rng, ssl->conf->p_rng ) ) != 0 )
        {
            MBEDTLS_SSL_DEBUG_RET( 1, "mbedtls_ecdh_calc_secret", ret );
            return( ret );
        }

        *(p++) = (unsigned char)( zlen >> 8 );
        *(p++) = (unsigned char)( zlen      );
        p += zlen;

        MBEDTLS_SSL_DEBUG_MPI( 3, "ECDH: z", &ssl->handshake->ecdh_ctx.z );
    }
    else
#endif /* MBEDTLS_KEY_EXCHANGE_ECDHE_PSK_ENABLED */
    {
        MBEDTLS_SSL_DEBUG_MSG( 1, ( "should never happen" ) );
        return( MBEDTLS_ERR_SSL_INTERNAL_ERROR );
    }

    /* opaque psk<0..2^16-1>; */
    if( end - p < 2 )
        return( MBEDTLS_ERR_SSL_BAD_INPUT_DATA );

    *(p++) = (unsigned char)( psk_len >> 8 );
    *(p++) = (unsigned char)( psk_len      );

    if( end < p || (size_t)( end - p ) < psk_len )
        return( MBEDTLS_ERR_SSL_BAD_INPUT_DATA );

    memcpy( p, psk, psk_len );
    p += psk_len;

    ssl->handshake->pmslen = p - ssl->handshake->premaster;

    return( 0 );
}
#endif /* MBEDTLS_KEY_EXCHANGE__SOME__PSK_ENABLED */

#if defined(MBEDTLS_SSL_PROTO_SSL3)
/*
 * SSLv3.0 MAC functions
 */
#define SSL_MAC_MAX_BYTES   20  /* MD-5 or SHA-1 */
static void ssl_mac( mbedtls_md_context_t *md_ctx,
                     const unsigned char *secret,
                     const unsigned char *buf, size_t len,
                     const unsigned char *ctr, int type,
                     unsigned char out[SSL_MAC_MAX_BYTES] )
{
    unsigned char header[11];
    unsigned char padding[48];
    int padlen;
    int md_size = mbedtls_md_get_size( md_ctx->md_info );
    int md_type = mbedtls_md_get_type( md_ctx->md_info );

    /* Only MD5 and SHA-1 supported */
    if( md_type == MBEDTLS_MD_MD5 )
        padlen = 48;
    else
        padlen = 40;

    memcpy( header, ctr, 8 );
    header[ 8] = (unsigned char)  type;
    header[ 9] = (unsigned char)( len >> 8 );
    header[10] = (unsigned char)( len      );

    memset( padding, 0x36, padlen );
    mbedtls_md_starts( md_ctx );
    mbedtls_md_update( md_ctx, secret,  md_size );
    mbedtls_md_update( md_ctx, padding, padlen  );
    mbedtls_md_update( md_ctx, header,  11      );
    mbedtls_md_update( md_ctx, buf,     len     );
    mbedtls_md_finish( md_ctx, out              );

    memset( padding, 0x5C, padlen );
    mbedtls_md_starts( md_ctx );
    mbedtls_md_update( md_ctx, secret,    md_size );
    mbedtls_md_update( md_ctx, padding,   padlen  );
    mbedtls_md_update( md_ctx, out,       md_size );
    mbedtls_md_finish( md_ctx, out                );
}
#endif /* MBEDTLS_SSL_PROTO_SSL3 */

#if defined(MBEDTLS_ARC4_C) || defined(MBEDTLS_CIPHER_NULL_CIPHER) ||     \
    ( defined(MBEDTLS_CIPHER_MODE_CBC) &&                                  \
      ( defined(MBEDTLS_AES_C) || defined(MBEDTLS_CAMELLIA_C) || defined(MBEDTLS_ARIA_C)) )
#define SSL_SOME_MODES_USE_MAC
#endif

/* The function below is only used in the Lucky 13 counter-measure in
 * ssl_decrypt_buf(). These are the defines that guard the call site. */
#if defined(SSL_SOME_MODES_USE_MAC) && \
    ( defined(MBEDTLS_SSL_PROTO_TLS1) || \
      defined(MBEDTLS_SSL_PROTO_TLS1_1) || \
      defined(MBEDTLS_SSL_PROTO_TLS1_2) )
/* This function makes sure every byte in the memory region is accessed
 * (in ascending addresses order) */
static void ssl_read_memory( unsigned char *p, size_t len )
{
    unsigned char acc = 0;
    volatile unsigned char force;

    for( ; len != 0; p++, len-- )
        acc ^= *p;

    force = acc;
    (void) force;
}
#endif /* SSL_SOME_MODES_USE_MAC && ( TLS1 || TLS1_1 || TLS1_2 ) */

/*
 * Encryption/decryption functions
 */
static int ssl_encrypt_buf( mbedtls_ssl_context *ssl )
{
    mbedtls_cipher_mode_t mode;
    int auth_done = 0;

    MBEDTLS_SSL_DEBUG_MSG( 2, ( "=> encrypt buf" ) );

    if( ssl->session_out == NULL || ssl->transform_out == NULL )
    {
        MBEDTLS_SSL_DEBUG_MSG( 1, ( "should never happen" ) );
        return( MBEDTLS_ERR_SSL_INTERNAL_ERROR );
    }

    mode = mbedtls_cipher_get_cipher_mode( &ssl->transform_out->cipher_ctx_enc );

    MBEDTLS_SSL_DEBUG_BUF( 4, "before encrypt: output payload",
                      ssl->out_msg, ssl->out_msglen );

    /*
     * Add MAC before if needed
     */
#if defined(SSL_SOME_MODES_USE_MAC)
    if( mode == MBEDTLS_MODE_STREAM ||
        ( mode == MBEDTLS_MODE_CBC
#if defined(MBEDTLS_SSL_ENCRYPT_THEN_MAC)
          && ssl->session_out->encrypt_then_mac == MBEDTLS_SSL_ETM_DISABLED
#endif
        ) )
    {
#if defined(MBEDTLS_SSL_PROTO_SSL3)
        if( ssl->minor_ver == MBEDTLS_SSL_MINOR_VERSION_0 )
        {
            unsigned char mac[SSL_MAC_MAX_BYTES];

            ssl_mac( &ssl->transform_out->md_ctx_enc,
                      ssl->transform_out->mac_enc,
                      ssl->out_msg, ssl->out_msglen,
                      ssl->out_ctr, ssl->out_msgtype,
                      mac );

            memcpy( ssl->out_msg + ssl->out_msglen, mac, ssl->transform_out->maclen );
        }
        else
#endif
#if defined(MBEDTLS_SSL_PROTO_TLS1) || defined(MBEDTLS_SSL_PROTO_TLS1_1) || \
        defined(MBEDTLS_SSL_PROTO_TLS1_2)
        if( ssl->minor_ver >= MBEDTLS_SSL_MINOR_VERSION_1 )
        {
            unsigned char mac[MBEDTLS_SSL_MAC_ADD];

            mbedtls_md_hmac_update( &ssl->transform_out->md_ctx_enc, ssl->out_ctr, 8 );
            mbedtls_md_hmac_update( &ssl->transform_out->md_ctx_enc, ssl->out_hdr, 3 );
            mbedtls_md_hmac_update( &ssl->transform_out->md_ctx_enc, ssl->out_len, 2 );
            mbedtls_md_hmac_update( &ssl->transform_out->md_ctx_enc,
                             ssl->out_msg, ssl->out_msglen );
            mbedtls_md_hmac_finish( &ssl->transform_out->md_ctx_enc, mac );
            mbedtls_md_hmac_reset( &ssl->transform_out->md_ctx_enc );

            memcpy( ssl->out_msg + ssl->out_msglen, mac, ssl->transform_out->maclen );
        }
        else
#endif
        {
            MBEDTLS_SSL_DEBUG_MSG( 1, ( "should never happen" ) );
            return( MBEDTLS_ERR_SSL_INTERNAL_ERROR );
        }

        MBEDTLS_SSL_DEBUG_BUF( 4, "computed mac",
                       ssl->out_msg + ssl->out_msglen,
                       ssl->transform_out->maclen );

        ssl->out_msglen += ssl->transform_out->maclen;
        auth_done++;
    }
#endif /* AEAD not the only option */

    /*
     * Encrypt
     */
#if defined(MBEDTLS_ARC4_C) || defined(MBEDTLS_CIPHER_NULL_CIPHER)
    if( mode == MBEDTLS_MODE_STREAM )
    {
        int ret;
        size_t olen = 0;

        MBEDTLS_SSL_DEBUG_MSG( 3, ( "before encrypt: msglen = %d, "
                            "including %d bytes of padding",
                       ssl->out_msglen, 0 ) );

        if( ( ret = mbedtls_cipher_crypt( &ssl->transform_out->cipher_ctx_enc,
                                   ssl->transform_out->iv_enc,
                                   ssl->transform_out->ivlen,
                                   ssl->out_msg, ssl->out_msglen,
                                   ssl->out_msg, &olen ) ) != 0 )
        {
            MBEDTLS_SSL_DEBUG_RET( 1, "mbedtls_cipher_crypt", ret );
            return( ret );
        }

        if( ssl->out_msglen != olen )
        {
            MBEDTLS_SSL_DEBUG_MSG( 1, ( "should never happen" ) );
            return( MBEDTLS_ERR_SSL_INTERNAL_ERROR );
        }
    }
    else
#endif /* MBEDTLS_ARC4_C || MBEDTLS_CIPHER_NULL_CIPHER */
#if defined(MBEDTLS_GCM_C) || \
    defined(MBEDTLS_CCM_C) || \
    defined(MBEDTLS_CHACHAPOLY_C)
    if( mode == MBEDTLS_MODE_GCM ||
        mode == MBEDTLS_MODE_CCM ||
        mode == MBEDTLS_MODE_CHACHAPOLY )
    {
        int ret;
        size_t enc_msglen, olen;
        unsigned char *enc_msg;
        unsigned char add_data[13];
        unsigned char iv[12];
        mbedtls_ssl_transform *transform = ssl->transform_out;
        unsigned char taglen = transform->ciphersuite_info->flags &
                               MBEDTLS_CIPHERSUITE_SHORT_TAG ? 8 : 16;
        size_t explicit_ivlen = transform->ivlen - transform->fixed_ivlen;

        /*
         * Prepare additional authenticated data
         */
        memcpy( add_data, ssl->out_ctr, 8 );
        add_data[8]  = ssl->out_msgtype;
        mbedtls_ssl_write_version( ssl->major_ver, ssl->minor_ver,
                           ssl->conf->transport, add_data + 9 );
        add_data[11] = ( ssl->out_msglen >> 8 ) & 0xFF;
        add_data[12] = ssl->out_msglen & 0xFF;

        MBEDTLS_SSL_DEBUG_BUF( 4, "additional data for AEAD", add_data, 13 );

        /*
         * Generate IV
         */
        if( transform->ivlen == 12 && transform->fixed_ivlen == 4 )
        {
            /* GCM and CCM: fixed || explicit (=seqnum) */
            memcpy( iv, transform->iv_enc, transform->fixed_ivlen );
            memcpy( iv + transform->fixed_ivlen, ssl->out_ctr, 8 );
            memcpy( ssl->out_iv, ssl->out_ctr, 8 );

        }
        else if( transform->ivlen == 12 && transform->fixed_ivlen == 12 )
        {
            /* ChachaPoly: fixed XOR sequence number */
            unsigned char i;

            memcpy( iv, transform->iv_enc, transform->fixed_ivlen );

            for( i = 0; i < 8; i++ )
                iv[i+4] ^= ssl->out_ctr[i];
        }
        else
        {
            /* Reminder if we ever add an AEAD mode with a different size */
            MBEDTLS_SSL_DEBUG_MSG( 1, ( "should never happen" ) );
            return( MBEDTLS_ERR_SSL_INTERNAL_ERROR );
        }

        MBEDTLS_SSL_DEBUG_BUF( 4, "IV used (internal)",
                                  iv, transform->ivlen );
        MBEDTLS_SSL_DEBUG_BUF( 4, "IV used (transmitted)",
                                  ssl->out_iv, explicit_ivlen );

        /*
         * Fix message length with added IV
         */
        enc_msg = ssl->out_msg;
        enc_msglen = ssl->out_msglen;
        ssl->out_msglen += explicit_ivlen;

        MBEDTLS_SSL_DEBUG_MSG( 3, ( "before encrypt: msglen = %d, "
                                    "including 0 bytes of padding",
                                    ssl->out_msglen ) );

        /*
         * Encrypt and authenticate
         */
        if( ( ret = mbedtls_cipher_auth_encrypt( &transform->cipher_ctx_enc,
                                         iv, transform->ivlen,
                                         add_data, 13,
                                         enc_msg, enc_msglen,
                                         enc_msg, &olen,
                                         enc_msg + enc_msglen, taglen ) ) != 0 )
        {
            MBEDTLS_SSL_DEBUG_RET( 1, "mbedtls_cipher_auth_encrypt", ret );
            return( ret );
        }

        if( olen != enc_msglen )
        {
            MBEDTLS_SSL_DEBUG_MSG( 1, ( "should never happen" ) );
            return( MBEDTLS_ERR_SSL_INTERNAL_ERROR );
        }

        ssl->out_msglen += taglen;
        auth_done++;

        MBEDTLS_SSL_DEBUG_BUF( 4, "after encrypt: tag", enc_msg + enc_msglen, taglen );
    }
    else
#endif /* MBEDTLS_GCM_C || MBEDTLS_CCM_C */
#if defined(MBEDTLS_CIPHER_MODE_CBC) &&                                    \
    ( defined(MBEDTLS_AES_C) || defined(MBEDTLS_CAMELLIA_C) || defined(MBEDTLS_ARIA_C) )
    if( mode == MBEDTLS_MODE_CBC )
    {
        int ret;
        unsigned char *enc_msg;
        size_t enc_msglen, padlen, olen = 0, i;

        padlen = ssl->transform_out->ivlen - ( ssl->out_msglen + 1 ) %
                 ssl->transform_out->ivlen;
        if( padlen == ssl->transform_out->ivlen )
            padlen = 0;

        for( i = 0; i <= padlen; i++ )
            ssl->out_msg[ssl->out_msglen + i] = (unsigned char) padlen;

        ssl->out_msglen += padlen + 1;

        enc_msglen = ssl->out_msglen;
        enc_msg = ssl->out_msg;

#if defined(MBEDTLS_SSL_PROTO_TLS1_1) || defined(MBEDTLS_SSL_PROTO_TLS1_2)
        /*
         * Prepend per-record IV for block cipher in TLS v1.1 and up as per
         * Method 1 (6.2.3.2. in RFC4346 and RFC5246)
         */
        if( ssl->minor_ver >= MBEDTLS_SSL_MINOR_VERSION_2 )
        {
            /*
             * Generate IV
             */
            ret = ssl->conf->f_rng( ssl->conf->p_rng, ssl->transform_out->iv_enc,
                                  ssl->transform_out->ivlen );
            if( ret != 0 )
                return( ret );

            memcpy( ssl->out_iv, ssl->transform_out->iv_enc,
                    ssl->transform_out->ivlen );

            /*
             * Fix pointer positions and message length with added IV
             */
            enc_msg = ssl->out_msg;
            enc_msglen = ssl->out_msglen;
            ssl->out_msglen += ssl->transform_out->ivlen;
        }
#endif /* MBEDTLS_SSL_PROTO_TLS1_1 || MBEDTLS_SSL_PROTO_TLS1_2 */

        MBEDTLS_SSL_DEBUG_MSG( 3, ( "before encrypt: msglen = %d, "
                            "including %d bytes of IV and %d bytes of padding",
                            ssl->out_msglen, ssl->transform_out->ivlen,
                            padlen + 1 ) );

        if( ( ret = mbedtls_cipher_crypt( &ssl->transform_out->cipher_ctx_enc,
                                   ssl->transform_out->iv_enc,
                                   ssl->transform_out->ivlen,
                                   enc_msg, enc_msglen,
                                   enc_msg, &olen ) ) != 0 )
        {
            MBEDTLS_SSL_DEBUG_RET( 1, "mbedtls_cipher_crypt", ret );
            return( ret );
        }

        if( enc_msglen != olen )
        {
            MBEDTLS_SSL_DEBUG_MSG( 1, ( "should never happen" ) );
            return( MBEDTLS_ERR_SSL_INTERNAL_ERROR );
        }

#if defined(MBEDTLS_SSL_PROTO_SSL3) || defined(MBEDTLS_SSL_PROTO_TLS1)
        if( ssl->minor_ver < MBEDTLS_SSL_MINOR_VERSION_2 )
        {
            /*
             * Save IV in SSL3 and TLS1
             */
            memcpy( ssl->transform_out->iv_enc,
                    ssl->transform_out->cipher_ctx_enc.iv,
                    ssl->transform_out->ivlen );
        }
#endif

#if defined(MBEDTLS_SSL_ENCRYPT_THEN_MAC)
        if( auth_done == 0 )
        {
            unsigned char mac[MBEDTLS_SSL_MAC_ADD];

            /*
             * MAC(MAC_write_key, seq_num +
             *     TLSCipherText.type +
             *     TLSCipherText.version +
             *     length_of( (IV +) ENC(...) ) +
             *     IV + // except for TLS 1.0
             *     ENC(content + padding + padding_length));
             */
            unsigned char pseudo_hdr[13];

            MBEDTLS_SSL_DEBUG_MSG( 3, ( "using encrypt then mac" ) );

            memcpy( pseudo_hdr +  0, ssl->out_ctr, 8 );
            memcpy( pseudo_hdr +  8, ssl->out_hdr, 3 );
            pseudo_hdr[11] = (unsigned char)( ( ssl->out_msglen >> 8 ) & 0xFF );
            pseudo_hdr[12] = (unsigned char)( ( ssl->out_msglen      ) & 0xFF );

            MBEDTLS_SSL_DEBUG_BUF( 4, "MAC'd meta-data", pseudo_hdr, 13 );

            mbedtls_md_hmac_update( &ssl->transform_out->md_ctx_enc, pseudo_hdr, 13 );
            mbedtls_md_hmac_update( &ssl->transform_out->md_ctx_enc,
                             ssl->out_iv, ssl->out_msglen );
            mbedtls_md_hmac_finish( &ssl->transform_out->md_ctx_enc, mac );
            mbedtls_md_hmac_reset( &ssl->transform_out->md_ctx_enc );

            memcpy( ssl->out_iv + ssl->out_msglen, mac,
                    ssl->transform_out->maclen );

            ssl->out_msglen += ssl->transform_out->maclen;
            auth_done++;
        }
#endif /* MBEDTLS_SSL_ENCRYPT_THEN_MAC */
    }
    else
#endif /* MBEDTLS_CIPHER_MODE_CBC &&
          ( MBEDTLS_AES_C || MBEDTLS_CAMELLIA_C || MBEDTLS_ARIA_C ) */
    {
        MBEDTLS_SSL_DEBUG_MSG( 1, ( "should never happen" ) );
        return( MBEDTLS_ERR_SSL_INTERNAL_ERROR );
    }

    /* Make extra sure authentication was performed, exactly once */
    if( auth_done != 1 )
    {
        MBEDTLS_SSL_DEBUG_MSG( 1, ( "should never happen" ) );
        return( MBEDTLS_ERR_SSL_INTERNAL_ERROR );
    }

    MBEDTLS_SSL_DEBUG_MSG( 2, ( "<= encrypt buf" ) );

    return( 0 );
}

static int ssl_decrypt_buf( mbedtls_ssl_context *ssl )
{
    mbedtls_cipher_mode_t mode;
    int auth_done = 0;
#if defined(SSL_SOME_MODES_USE_MAC)
    size_t padlen = 0, correct = 1;
#endif

    MBEDTLS_SSL_DEBUG_MSG( 2, ( "=> decrypt buf" ) );

    if( ssl->session_in == NULL || ssl->transform_in == NULL )
    {
        MBEDTLS_SSL_DEBUG_MSG( 1, ( "should never happen" ) );
        return( MBEDTLS_ERR_SSL_INTERNAL_ERROR );
    }

    mode = mbedtls_cipher_get_cipher_mode( &ssl->transform_in->cipher_ctx_dec );

    if( ssl->in_msglen < ssl->transform_in->minlen )
    {
        MBEDTLS_SSL_DEBUG_MSG( 1, ( "in_msglen (%d) < minlen (%d)",
                       ssl->in_msglen, ssl->transform_in->minlen ) );
        return( MBEDTLS_ERR_SSL_INVALID_MAC );
    }

#if defined(MBEDTLS_ARC4_C) || defined(MBEDTLS_CIPHER_NULL_CIPHER)
    if( mode == MBEDTLS_MODE_STREAM )
    {
        int ret;
        size_t olen = 0;

        padlen = 0;

        if( ( ret = mbedtls_cipher_crypt( &ssl->transform_in->cipher_ctx_dec,
                                   ssl->transform_in->iv_dec,
                                   ssl->transform_in->ivlen,
                                   ssl->in_msg, ssl->in_msglen,
                                   ssl->in_msg, &olen ) ) != 0 )
        {
            MBEDTLS_SSL_DEBUG_RET( 1, "mbedtls_cipher_crypt", ret );
            return( ret );
        }

        if( ssl->in_msglen != olen )
        {
            MBEDTLS_SSL_DEBUG_MSG( 1, ( "should never happen" ) );
            return( MBEDTLS_ERR_SSL_INTERNAL_ERROR );
        }
    }
    else
#endif /* MBEDTLS_ARC4_C || MBEDTLS_CIPHER_NULL_CIPHER */
#if defined(MBEDTLS_GCM_C) || \
    defined(MBEDTLS_CCM_C) || \
    defined(MBEDTLS_CHACHAPOLY_C)
    if( mode == MBEDTLS_MODE_GCM ||
        mode == MBEDTLS_MODE_CCM ||
        mode == MBEDTLS_MODE_CHACHAPOLY )
    {
        int ret;
        size_t dec_msglen, olen;
        unsigned char *dec_msg;
        unsigned char *dec_msg_result;
        unsigned char add_data[13];
        unsigned char iv[12];
        mbedtls_ssl_transform *transform = ssl->transform_in;
        unsigned char taglen = transform->ciphersuite_info->flags &
                               MBEDTLS_CIPHERSUITE_SHORT_TAG ? 8 : 16;
        size_t explicit_iv_len = transform->ivlen - transform->fixed_ivlen;

        /*
         * Compute and update sizes
         */
        if( ssl->in_msglen < explicit_iv_len + taglen )
        {
            MBEDTLS_SSL_DEBUG_MSG( 1, ( "msglen (%d) < explicit_iv_len (%d) "
                                "+ taglen (%d)", ssl->in_msglen,
                                explicit_iv_len, taglen ) );
            return( MBEDTLS_ERR_SSL_INVALID_MAC );
        }
        dec_msglen = ssl->in_msglen - explicit_iv_len - taglen;

        dec_msg = ssl->in_msg;
        dec_msg_result = ssl->in_msg;
        ssl->in_msglen = dec_msglen;

        /*
         * Prepare additional authenticated data
         */
        memcpy( add_data, ssl->in_ctr, 8 );
        add_data[8]  = ssl->in_msgtype;
        mbedtls_ssl_write_version( ssl->major_ver, ssl->minor_ver,
                           ssl->conf->transport, add_data + 9 );
        add_data[11] = ( ssl->in_msglen >> 8 ) & 0xFF;
        add_data[12] = ssl->in_msglen & 0xFF;

        MBEDTLS_SSL_DEBUG_BUF( 4, "additional data for AEAD", add_data, 13 );

        /*
         * Prepare IV
         */
        if( transform->ivlen == 12 && transform->fixed_ivlen == 4 )
        {
            /* GCM and CCM: fixed || explicit (transmitted) */
            memcpy( iv, transform->iv_dec, transform->fixed_ivlen );
            memcpy( iv + transform->fixed_ivlen, ssl->in_iv, 8 );

        }
        else if( transform->ivlen == 12 && transform->fixed_ivlen == 12 )
        {
            /* ChachaPoly: fixed XOR sequence number */
            unsigned char i;

            memcpy( iv, transform->iv_dec, transform->fixed_ivlen );

            for( i = 0; i < 8; i++ )
                iv[i+4] ^= ssl->in_ctr[i];
        }
        else
        {
            /* Reminder if we ever add an AEAD mode with a different size */
            MBEDTLS_SSL_DEBUG_MSG( 1, ( "should never happen" ) );
            return( MBEDTLS_ERR_SSL_INTERNAL_ERROR );
        }

        MBEDTLS_SSL_DEBUG_BUF( 4, "IV used", iv, transform->ivlen );
        MBEDTLS_SSL_DEBUG_BUF( 4, "TAG used", dec_msg + dec_msglen, taglen );

        /*
         * Decrypt and authenticate
         */
        if( ( ret = mbedtls_cipher_auth_decrypt( &ssl->transform_in->cipher_ctx_dec,
                                         iv, transform->ivlen,
                                         add_data, 13,
                                         dec_msg, dec_msglen,
                                         dec_msg_result, &olen,
                                         dec_msg + dec_msglen, taglen ) ) != 0 )
        {
            MBEDTLS_SSL_DEBUG_RET( 1, "mbedtls_cipher_auth_decrypt", ret );

            if( ret == MBEDTLS_ERR_CIPHER_AUTH_FAILED )
                return( MBEDTLS_ERR_SSL_INVALID_MAC );

            return( ret );
        }
        auth_done++;

        if( olen != dec_msglen )
        {
            MBEDTLS_SSL_DEBUG_MSG( 1, ( "should never happen" ) );
            return( MBEDTLS_ERR_SSL_INTERNAL_ERROR );
        }
    }
    else
#endif /* MBEDTLS_GCM_C || MBEDTLS_CCM_C */
#if defined(MBEDTLS_CIPHER_MODE_CBC) &&                                    \
    ( defined(MBEDTLS_AES_C) || defined(MBEDTLS_CAMELLIA_C) || defined(MBEDTLS_ARIA_C) )
    if( mode == MBEDTLS_MODE_CBC )
    {
        /*
         * Decrypt and check the padding
         */
        int ret;
        unsigned char *dec_msg;
        unsigned char *dec_msg_result;
        size_t dec_msglen;
        size_t minlen = 0;
        size_t olen = 0;

        /*
         * Check immediate ciphertext sanity
         */
#if defined(MBEDTLS_SSL_PROTO_TLS1_1) || defined(MBEDTLS_SSL_PROTO_TLS1_2)
        if( ssl->minor_ver >= MBEDTLS_SSL_MINOR_VERSION_2 )
            minlen += ssl->transform_in->ivlen;
#endif

        if( ssl->in_msglen < minlen + ssl->transform_in->ivlen ||
            ssl->in_msglen < minlen + ssl->transform_in->maclen + 1 )
        {
            MBEDTLS_SSL_DEBUG_MSG( 1, ( "msglen (%d) < max( ivlen(%d), maclen (%d) "
                                "+ 1 ) ( + expl IV )", ssl->in_msglen,
                                ssl->transform_in->ivlen,
                                ssl->transform_in->maclen ) );
            return( MBEDTLS_ERR_SSL_INVALID_MAC );
        }

        dec_msglen = ssl->in_msglen;
        dec_msg = ssl->in_msg;
        dec_msg_result = ssl->in_msg;

        /*
         * Authenticate before decrypt if enabled
         */
#if defined(MBEDTLS_SSL_ENCRYPT_THEN_MAC)
        if( ssl->session_in->encrypt_then_mac == MBEDTLS_SSL_ETM_ENABLED )
        {
            unsigned char mac_expect[MBEDTLS_SSL_MAC_ADD];
            unsigned char pseudo_hdr[13];

            MBEDTLS_SSL_DEBUG_MSG( 3, ( "using encrypt then mac" ) );

            dec_msglen -= ssl->transform_in->maclen;
            ssl->in_msglen -= ssl->transform_in->maclen;

            memcpy( pseudo_hdr +  0, ssl->in_ctr, 8 );
            memcpy( pseudo_hdr +  8, ssl->in_hdr, 3 );
            pseudo_hdr[11] = (unsigned char)( ( ssl->in_msglen >> 8 ) & 0xFF );
            pseudo_hdr[12] = (unsigned char)( ( ssl->in_msglen      ) & 0xFF );

            MBEDTLS_SSL_DEBUG_BUF( 4, "MAC'd meta-data", pseudo_hdr, 13 );

            mbedtls_md_hmac_update( &ssl->transform_in->md_ctx_dec, pseudo_hdr, 13 );
            mbedtls_md_hmac_update( &ssl->transform_in->md_ctx_dec,
                             ssl->in_iv, ssl->in_msglen );
            mbedtls_md_hmac_finish( &ssl->transform_in->md_ctx_dec, mac_expect );
            mbedtls_md_hmac_reset( &ssl->transform_in->md_ctx_dec );

            MBEDTLS_SSL_DEBUG_BUF( 4, "message  mac", ssl->in_iv + ssl->in_msglen,
                                              ssl->transform_in->maclen );
            MBEDTLS_SSL_DEBUG_BUF( 4, "expected mac", mac_expect,
                                              ssl->transform_in->maclen );

            if( mbedtls_ssl_safer_memcmp( ssl->in_iv + ssl->in_msglen, mac_expect,
                                          ssl->transform_in->maclen ) != 0 )
            {
                MBEDTLS_SSL_DEBUG_MSG( 1, ( "message mac does not match" ) );

                return( MBEDTLS_ERR_SSL_INVALID_MAC );
            }
            auth_done++;
        }
#endif /* MBEDTLS_SSL_ENCRYPT_THEN_MAC */

        /*
         * Check length sanity
         */
        if( ssl->in_msglen % ssl->transform_in->ivlen != 0 )
        {
            MBEDTLS_SSL_DEBUG_MSG( 1, ( "msglen (%d) %% ivlen (%d) != 0",
                           ssl->in_msglen, ssl->transform_in->ivlen ) );
            return( MBEDTLS_ERR_SSL_INVALID_MAC );
        }

#if defined(MBEDTLS_SSL_PROTO_TLS1_1) || defined(MBEDTLS_SSL_PROTO_TLS1_2)
        /*
         * Initialize for prepended IV for block cipher in TLS v1.1 and up
         */
        if( ssl->minor_ver >= MBEDTLS_SSL_MINOR_VERSION_2 )
        {
            unsigned char i;
            dec_msglen -= ssl->transform_in->ivlen;
            ssl->in_msglen -= ssl->transform_in->ivlen;

            for( i = 0; i < ssl->transform_in->ivlen; i++ )
                ssl->transform_in->iv_dec[i] = ssl->in_iv[i];
        }
#endif /* MBEDTLS_SSL_PROTO_TLS1_1 || MBEDTLS_SSL_PROTO_TLS1_2 */

        if( ( ret = mbedtls_cipher_crypt( &ssl->transform_in->cipher_ctx_dec,
                                   ssl->transform_in->iv_dec,
                                   ssl->transform_in->ivlen,
                                   dec_msg, dec_msglen,
                                   dec_msg_result, &olen ) ) != 0 )
        {
            MBEDTLS_SSL_DEBUG_RET( 1, "mbedtls_cipher_crypt", ret );
            return( ret );
        }

        if( dec_msglen != olen )
        {
            MBEDTLS_SSL_DEBUG_MSG( 1, ( "should never happen" ) );
            return( MBEDTLS_ERR_SSL_INTERNAL_ERROR );
        }

#if defined(MBEDTLS_SSL_PROTO_SSL3) || defined(MBEDTLS_SSL_PROTO_TLS1)
        if( ssl->minor_ver < MBEDTLS_SSL_MINOR_VERSION_2 )
        {
            /*
             * Save IV in SSL3 and TLS1
             */
            memcpy( ssl->transform_in->iv_dec,
                    ssl->transform_in->cipher_ctx_dec.iv,
                    ssl->transform_in->ivlen );
        }
#endif

        padlen = 1 + ssl->in_msg[ssl->in_msglen - 1];

        if( ssl->in_msglen < ssl->transform_in->maclen + padlen &&
            auth_done == 0 )
        {
#if defined(MBEDTLS_SSL_DEBUG_ALL)
            MBEDTLS_SSL_DEBUG_MSG( 1, ( "msglen (%d) < maclen (%d) + padlen (%d)",
                        ssl->in_msglen, ssl->transform_in->maclen, padlen ) );
#endif
            padlen = 0;
            correct = 0;
        }

#if defined(MBEDTLS_SSL_PROTO_SSL3)
        if( ssl->minor_ver == MBEDTLS_SSL_MINOR_VERSION_0 )
        {
            if( padlen > ssl->transform_in->ivlen )
            {
#if defined(MBEDTLS_SSL_DEBUG_ALL)
                MBEDTLS_SSL_DEBUG_MSG( 1, ( "bad padding length: is %d, "
                                    "should be no more than %d",
                               padlen, ssl->transform_in->ivlen ) );
#endif
                correct = 0;
            }
        }
        else
#endif /* MBEDTLS_SSL_PROTO_SSL3 */
#if defined(MBEDTLS_SSL_PROTO_TLS1) || defined(MBEDTLS_SSL_PROTO_TLS1_1) || \
    defined(MBEDTLS_SSL_PROTO_TLS1_2)
        if( ssl->minor_ver > MBEDTLS_SSL_MINOR_VERSION_0 )
        {
            /*
             * TLSv1+: always check the padding up to the first failure
             * and fake check up to 256 bytes of padding
             */
            size_t pad_count = 0, real_count = 1;
            size_t padding_idx = ssl->in_msglen - padlen;
            size_t i;

            /*
             * Padding is guaranteed to be incorrect if:
             *   1. padlen > ssl->in_msglen
             *
             *   2. padding_idx > MBEDTLS_SSL_IN_CONTENT_LEN +
             *                     ssl->transform_in->maclen
             *
             * In both cases we reset padding_idx to a safe value (0) to
             * prevent out-of-buffer reads.
             */
            correct &= ( padlen <= ssl->in_msglen );
            correct &= ( padding_idx <= MBEDTLS_SSL_IN_CONTENT_LEN +
                                       ssl->transform_in->maclen );

            padding_idx *= correct;

            for( i = 0; i < 256; i++ )
            {
                real_count &= ( i < padlen );
                pad_count += real_count *
                             ( ssl->in_msg[padding_idx + i] == padlen - 1 );
            }

            correct &= ( pad_count == padlen ); /* Only 1 on correct padding */

#if defined(MBEDTLS_SSL_DEBUG_ALL)
            if( padlen > 0 && correct == 0 )
                MBEDTLS_SSL_DEBUG_MSG( 1, ( "bad padding byte detected" ) );
#endif
            padlen &= correct * 0x1FF;
        }
        else
#endif /* MBEDTLS_SSL_PROTO_TLS1 || MBEDTLS_SSL_PROTO_TLS1_1 || \
          MBEDTLS_SSL_PROTO_TLS1_2 */
        {
            MBEDTLS_SSL_DEBUG_MSG( 1, ( "should never happen" ) );
            return( MBEDTLS_ERR_SSL_INTERNAL_ERROR );
        }

        ssl->in_msglen -= padlen;
    }
    else
#endif /* MBEDTLS_CIPHER_MODE_CBC &&
          ( MBEDTLS_AES_C || MBEDTLS_CAMELLIA_C || MBEDTLS_ARIA_C ) */
    {
        MBEDTLS_SSL_DEBUG_MSG( 1, ( "should never happen" ) );
        return( MBEDTLS_ERR_SSL_INTERNAL_ERROR );
    }

#if defined(MBEDTLS_SSL_DEBUG_ALL)
    MBEDTLS_SSL_DEBUG_BUF( 4, "raw buffer after decryption",
                   ssl->in_msg, ssl->in_msglen );
#endif

    /*
     * Authenticate if not done yet.
     * Compute the MAC regardless of the padding result (RFC4346, CBCTIME).
     */
#if defined(SSL_SOME_MODES_USE_MAC)
    if( auth_done == 0 )
    {
        unsigned char mac_expect[MBEDTLS_SSL_MAC_ADD];

        ssl->in_msglen -= ssl->transform_in->maclen;

        ssl->in_len[0] = (unsigned char)( ssl->in_msglen >> 8 );
        ssl->in_len[1] = (unsigned char)( ssl->in_msglen      );

#if defined(MBEDTLS_SSL_PROTO_SSL3)
        if( ssl->minor_ver == MBEDTLS_SSL_MINOR_VERSION_0 )
        {
            ssl_mac( &ssl->transform_in->md_ctx_dec,
                      ssl->transform_in->mac_dec,
                      ssl->in_msg, ssl->in_msglen,
                      ssl->in_ctr, ssl->in_msgtype,
                      mac_expect );
        }
        else
#endif /* MBEDTLS_SSL_PROTO_SSL3 */
#if defined(MBEDTLS_SSL_PROTO_TLS1) || defined(MBEDTLS_SSL_PROTO_TLS1_1) || \
        defined(MBEDTLS_SSL_PROTO_TLS1_2)
        if( ssl->minor_ver > MBEDTLS_SSL_MINOR_VERSION_0 )
        {
            /*
             * Process MAC and always update for padlen afterwards to make
             * total time independent of padlen.
             *
             * Known timing attacks:
             *  - Lucky Thirteen (http://www.isg.rhul.ac.uk/tls/TLStiming.pdf)
             *
             * To compensate for different timings for the MAC calculation
             * depending on how much padding was removed (which is determined
             * by padlen), process extra_run more blocks through the hash
             * function.
             *
             * The formula in the paper is
             *   extra_run = ceil( (L1-55) / 64 ) - ceil( (L2-55) / 64 )
             * where L1 is the size of the header plus the decrypted message
             * plus CBC padding and L2 is the size of the header plus the
             * decrypted message. This is for an underlying hash function
             * with 64-byte blocks.
             * We use ( (Lx+8) / 64 ) to handle 'negative Lx' values
             * correctly. We round down instead of up, so -56 is the correct
             * value for our calculations instead of -55.
             *
             * Repeat the formula rather than defining a block_size variable.
             * This avoids requiring division by a variable at runtime
             * (which would be marginally less efficient and would require
             * linking an extra division function in some builds).
             */
            size_t j, extra_run = 0;

            /*
             * The next two sizes are the minimum and maximum values of
             * in_msglen over all padlen values.
             *
             * They're independent of padlen, since we previously did
             * in_msglen -= padlen.
             *
             * Note that max_len + maclen is never more than the buffer
             * length, as we previously did in_msglen -= maclen too.
             */
            const size_t max_len = ssl->in_msglen + padlen;
            const size_t min_len = ( max_len > 256 ) ? max_len - 256 : 0;

            switch( ssl->transform_in->ciphersuite_info->mac )
            {
#if defined(MBEDTLS_MD5_C) || defined(MBEDTLS_SHA1_C) || \
    defined(MBEDTLS_SHA256_C)
                case MBEDTLS_MD_MD5:
                case MBEDTLS_MD_SHA1:
                case MBEDTLS_MD_SHA256:
                    /* 8 bytes of message size, 64-byte compression blocks */
                    extra_run = ( 13 + ssl->in_msglen + padlen + 8 ) / 64 -
                                ( 13 + ssl->in_msglen          + 8 ) / 64;
                    break;
#endif
#if defined(MBEDTLS_SHA512_C)
                case MBEDTLS_MD_SHA384:
                    /* 16 bytes of message size, 128-byte compression blocks */
                    extra_run = ( 13 + ssl->in_msglen + padlen + 16 ) / 128 -
                                ( 13 + ssl->in_msglen          + 16 ) / 128;
                    break;
#endif
                default:
                    MBEDTLS_SSL_DEBUG_MSG( 1, ( "should never happen" ) );
                    return( MBEDTLS_ERR_SSL_INTERNAL_ERROR );
            }

            extra_run &= correct * 0xFF;

            mbedtls_md_hmac_update( &ssl->transform_in->md_ctx_dec, ssl->in_ctr, 8 );
            mbedtls_md_hmac_update( &ssl->transform_in->md_ctx_dec, ssl->in_hdr, 3 );
            mbedtls_md_hmac_update( &ssl->transform_in->md_ctx_dec, ssl->in_len, 2 );
            mbedtls_md_hmac_update( &ssl->transform_in->md_ctx_dec, ssl->in_msg,
                             ssl->in_msglen );
            /* Make sure we access everything even when padlen > 0. This
             * makes the synchronisation requirements for just-in-time
             * Prime+Probe attacks much tighter and hopefully impractical. */
            ssl_read_memory( ssl->in_msg + ssl->in_msglen, padlen );
            mbedtls_md_hmac_finish( &ssl->transform_in->md_ctx_dec, mac_expect );

            /* Call mbedtls_md_process at least once due to cache attacks
             * that observe whether md_process() was called of not */
            for( j = 0; j < extra_run + 1; j++ )
                mbedtls_md_process( &ssl->transform_in->md_ctx_dec, ssl->in_msg );

            mbedtls_md_hmac_reset( &ssl->transform_in->md_ctx_dec );

            /* Make sure we access all the memory that could contain the MAC,
             * before we check it in the next code block. This makes the
             * synchronisation requirements for just-in-time Prime+Probe
             * attacks much tighter and hopefully impractical. */
            ssl_read_memory( ssl->in_msg + min_len,
                                 max_len - min_len + ssl->transform_in->maclen );
        }
        else
#endif /* MBEDTLS_SSL_PROTO_TLS1 || MBEDTLS_SSL_PROTO_TLS1_1 || \
              MBEDTLS_SSL_PROTO_TLS1_2 */
        {
            MBEDTLS_SSL_DEBUG_MSG( 1, ( "should never happen" ) );
            return( MBEDTLS_ERR_SSL_INTERNAL_ERROR );
        }

#if defined(MBEDTLS_SSL_DEBUG_ALL)
        MBEDTLS_SSL_DEBUG_BUF( 4, "expected mac", mac_expect, ssl->transform_in->maclen );
        MBEDTLS_SSL_DEBUG_BUF( 4, "message  mac", ssl->in_msg + ssl->in_msglen,
                               ssl->transform_in->maclen );
#endif

        if( mbedtls_ssl_safer_memcmp( ssl->in_msg + ssl->in_msglen, mac_expect,
                                      ssl->transform_in->maclen ) != 0 )
        {
#if defined(MBEDTLS_SSL_DEBUG_ALL)
            MBEDTLS_SSL_DEBUG_MSG( 1, ( "message mac does not match" ) );
#endif
            correct = 0;
        }
        auth_done++;

        /*
         * Finally check the correct flag
         */
        if( correct == 0 )
            return( MBEDTLS_ERR_SSL_INVALID_MAC );
    }
#endif /* SSL_SOME_MODES_USE_MAC */

    /* Make extra sure authentication was performed, exactly once */
    if( auth_done != 1 )
    {
        MBEDTLS_SSL_DEBUG_MSG( 1, ( "should never happen" ) );
        return( MBEDTLS_ERR_SSL_INTERNAL_ERROR );
    }

    if( ssl->in_msglen == 0 )
    {
#if defined(MBEDTLS_SSL_PROTO_TLS1_2)
        if( ssl->minor_ver == MBEDTLS_SSL_MINOR_VERSION_3
            && ssl->in_msgtype != MBEDTLS_SSL_MSG_APPLICATION_DATA )
        {
            /* TLS v1.2 explicitly disallows zero-length messages which are not application data */
            MBEDTLS_SSL_DEBUG_MSG( 1, ( "invalid zero-length message type: %d", ssl->in_msgtype ) );
            return( MBEDTLS_ERR_SSL_INVALID_RECORD );
        }
#endif /* MBEDTLS_SSL_PROTO_TLS1_2 */

        ssl->nb_zero++;

        /*
         * Three or more empty messages may be a DoS attack
         * (excessive CPU consumption).
         */
        if( ssl->nb_zero > 3 )
        {
            MBEDTLS_SSL_DEBUG_MSG( 1, ( "received four consecutive empty "
                                "messages, possible DoS attack" ) );
            return( MBEDTLS_ERR_SSL_INVALID_MAC );
        }
    }
    else
        ssl->nb_zero = 0;

#if defined(MBEDTLS_SSL_PROTO_DTLS)
    if( ssl->conf->transport == MBEDTLS_SSL_TRANSPORT_DATAGRAM )
    {
        ; /* in_ctr read from peer, not maintained internally */
    }
    else
#endif
    {
        unsigned char i;
        for( i = 8; i > ssl_ep_len( ssl ); i-- )
            if( ++ssl->in_ctr[i - 1] != 0 )
                break;

        /* The loop goes to its end iff the counter is wrapping */
        if( i == ssl_ep_len( ssl ) )
        {
            MBEDTLS_SSL_DEBUG_MSG( 1, ( "incoming message counter would wrap" ) );
            return( MBEDTLS_ERR_SSL_COUNTER_WRAPPING );
        }
    }

    MBEDTLS_SSL_DEBUG_MSG( 2, ( "<= decrypt buf" ) );

    return( 0 );
}

#undef MAC_NONE
#undef MAC_PLAINTEXT
#undef MAC_CIPHERTEXT

#if defined(MBEDTLS_ZLIB_SUPPORT)
/*
 * Compression/decompression functions
 */
static int ssl_compress_buf( mbedtls_ssl_context *ssl )
{
    int ret;
    unsigned char *msg_post = ssl->out_msg;
    ptrdiff_t bytes_written = ssl->out_msg - ssl->out_buf;
    size_t len_pre = ssl->out_msglen;
    unsigned char *msg_pre = ssl->compress_buf;

    MBEDTLS_SSL_DEBUG_MSG( 2, ( "=> compress buf" ) );

    if( len_pre == 0 )
        return( 0 );

    memcpy( msg_pre, ssl->out_msg, len_pre );

    MBEDTLS_SSL_DEBUG_MSG( 3, ( "before compression: msglen = %d, ",
                   ssl->out_msglen ) );

    MBEDTLS_SSL_DEBUG_BUF( 4, "before compression: output payload",
                   ssl->out_msg, ssl->out_msglen );

    ssl->transform_out->ctx_deflate.next_in = msg_pre;
    ssl->transform_out->ctx_deflate.avail_in = len_pre;
    ssl->transform_out->ctx_deflate.next_out = msg_post;
    ssl->transform_out->ctx_deflate.avail_out = MBEDTLS_SSL_OUT_BUFFER_LEN - bytes_written;

    ret = deflate( &ssl->transform_out->ctx_deflate, Z_SYNC_FLUSH );
    if( ret != Z_OK )
    {
        MBEDTLS_SSL_DEBUG_MSG( 1, ( "failed to perform compression (%d)", ret ) );
        return( MBEDTLS_ERR_SSL_COMPRESSION_FAILED );
    }

    ssl->out_msglen = MBEDTLS_SSL_OUT_BUFFER_LEN -
                      ssl->transform_out->ctx_deflate.avail_out - bytes_written;

    MBEDTLS_SSL_DEBUG_MSG( 3, ( "after compression: msglen = %d, ",
                   ssl->out_msglen ) );

    MBEDTLS_SSL_DEBUG_BUF( 4, "after compression: output payload",
                   ssl->out_msg, ssl->out_msglen );

    MBEDTLS_SSL_DEBUG_MSG( 2, ( "<= compress buf" ) );

    return( 0 );
}

static int ssl_decompress_buf( mbedtls_ssl_context *ssl )
{
    int ret;
    unsigned char *msg_post = ssl->in_msg;
    ptrdiff_t header_bytes = ssl->in_msg - ssl->in_buf;
    size_t len_pre = ssl->in_msglen;
    unsigned char *msg_pre = ssl->compress_buf;

    MBEDTLS_SSL_DEBUG_MSG( 2, ( "=> decompress buf" ) );

    if( len_pre == 0 )
        return( 0 );

    memcpy( msg_pre, ssl->in_msg, len_pre );

    MBEDTLS_SSL_DEBUG_MSG( 3, ( "before decompression: msglen = %d, ",
                   ssl->in_msglen ) );

    MBEDTLS_SSL_DEBUG_BUF( 4, "before decompression: input payload",
                   ssl->in_msg, ssl->in_msglen );

    ssl->transform_in->ctx_inflate.next_in = msg_pre;
    ssl->transform_in->ctx_inflate.avail_in = len_pre;
    ssl->transform_in->ctx_inflate.next_out = msg_post;
    ssl->transform_in->ctx_inflate.avail_out = MBEDTLS_SSL_IN_BUFFER_LEN -
                                               header_bytes;

    ret = inflate( &ssl->transform_in->ctx_inflate, Z_SYNC_FLUSH );
    if( ret != Z_OK )
    {
        MBEDTLS_SSL_DEBUG_MSG( 1, ( "failed to perform decompression (%d)", ret ) );
        return( MBEDTLS_ERR_SSL_COMPRESSION_FAILED );
    }

    ssl->in_msglen = MBEDTLS_SSL_IN_BUFFER_LEN -
                     ssl->transform_in->ctx_inflate.avail_out - header_bytes;

    MBEDTLS_SSL_DEBUG_MSG( 3, ( "after decompression: msglen = %d, ",
                   ssl->in_msglen ) );

    MBEDTLS_SSL_DEBUG_BUF( 4, "after decompression: input payload",
                   ssl->in_msg, ssl->in_msglen );

    MBEDTLS_SSL_DEBUG_MSG( 2, ( "<= decompress buf" ) );

    return( 0 );
}
#endif /* MBEDTLS_ZLIB_SUPPORT */

#if defined(MBEDTLS_SSL_SRV_C) && defined(MBEDTLS_SSL_RENEGOTIATION)
static int ssl_write_hello_request( mbedtls_ssl_context *ssl );

#if defined(MBEDTLS_SSL_PROTO_DTLS)
static int ssl_resend_hello_request( mbedtls_ssl_context *ssl )
{
    /* If renegotiation is not enforced, retransmit until we would reach max
     * timeout if we were using the usual handshake doubling scheme */
    if( ssl->conf->renego_max_records < 0 )
    {
        uint32_t ratio = ssl->conf->hs_timeout_max / ssl->conf->hs_timeout_min + 1;
        unsigned char doublings = 1;

        while( ratio != 0 )
        {
            ++doublings;
            ratio >>= 1;
        }

        if( ++ssl->renego_records_seen > doublings )
        {
            MBEDTLS_SSL_DEBUG_MSG( 2, ( "no longer retransmitting hello request" ) );
            return( 0 );
        }
    }

    return( ssl_write_hello_request( ssl ) );
}
#endif
#endif /* MBEDTLS_SSL_SRV_C && MBEDTLS_SSL_RENEGOTIATION */

/*
 * Fill the input message buffer by appending data to it.
 * The amount of data already fetched is in ssl->in_left.
 *
 * If we return 0, is it guaranteed that (at least) nb_want bytes are
 * available (from this read and/or a previous one). Otherwise, an error code
 * is returned (possibly EOF or WANT_READ).
 *
 * With stream transport (TLS) on success ssl->in_left == nb_want, but
 * with datagram transport (DTLS) on success ssl->in_left >= nb_want,
 * since we always read a whole datagram at once.
 *
 * For DTLS, it is up to the caller to set ssl->next_record_offset when
 * they're done reading a record.
 */
int mbedtls_ssl_fetch_input( mbedtls_ssl_context *ssl, size_t nb_want )
{
    int ret;
    size_t len;

    MBEDTLS_SSL_DEBUG_MSG( 2, ( "=> fetch input" ) );

    if( ssl->f_recv == NULL && ssl->f_recv_timeout == NULL )
    {
        MBEDTLS_SSL_DEBUG_MSG( 1, ( "Bad usage of mbedtls_ssl_set_bio() "
                            "or mbedtls_ssl_set_bio()" ) );
        return( MBEDTLS_ERR_SSL_BAD_INPUT_DATA );
    }

    if( nb_want > MBEDTLS_SSL_IN_BUFFER_LEN - (size_t)( ssl->in_hdr - ssl->in_buf ) )
    {
        MBEDTLS_SSL_DEBUG_MSG( 1, ( "requesting more data than fits" ) );
        return( MBEDTLS_ERR_SSL_BAD_INPUT_DATA );
    }

#if defined(MBEDTLS_SSL_PROTO_DTLS)
    if( ssl->conf->transport == MBEDTLS_SSL_TRANSPORT_DATAGRAM )
    {
        uint32_t timeout;

        /* Just to be sure */
        if( ssl->f_set_timer == NULL || ssl->f_get_timer == NULL )
        {
            MBEDTLS_SSL_DEBUG_MSG( 1, ( "You must use "
                        "mbedtls_ssl_set_timer_cb() for DTLS" ) );
            return( MBEDTLS_ERR_SSL_BAD_INPUT_DATA );
        }

        /*
         * The point is, we need to always read a full datagram at once, so we
         * sometimes read more then requested, and handle the additional data.
         * It could be the rest of the current record (while fetching the
         * header) and/or some other records in the same datagram.
         */

        /*
         * Move to the next record in the already read datagram if applicable
         */
        if( ssl->next_record_offset != 0 )
        {
            if( ssl->in_left < ssl->next_record_offset )
            {
                MBEDTLS_SSL_DEBUG_MSG( 1, ( "should never happen" ) );
                return( MBEDTLS_ERR_SSL_INTERNAL_ERROR );
            }

            ssl->in_left -= ssl->next_record_offset;

            if( ssl->in_left != 0 )
            {
                MBEDTLS_SSL_DEBUG_MSG( 2, ( "next record in same datagram, offset: %d",
                                    ssl->next_record_offset ) );
                memmove( ssl->in_hdr,
                         ssl->in_hdr + ssl->next_record_offset,
                         ssl->in_left );
            }

            ssl->next_record_offset = 0;
        }

        MBEDTLS_SSL_DEBUG_MSG( 2, ( "in_left: %d, nb_want: %d",
                       ssl->in_left, nb_want ) );

        /*
         * Done if we already have enough data.
         */
        if( nb_want <= ssl->in_left)
        {
            MBEDTLS_SSL_DEBUG_MSG( 2, ( "<= fetch input" ) );
            return( 0 );
        }

        /*
         * A record can't be split accross datagrams. If we need to read but
         * are not at the beginning of a new record, the caller did something
         * wrong.
         */
        if( ssl->in_left != 0 )
        {
            MBEDTLS_SSL_DEBUG_MSG( 1, ( "should never happen" ) );
            return( MBEDTLS_ERR_SSL_INTERNAL_ERROR );
        }

        /*
         * Don't even try to read if time's out already.
         * This avoids by-passing the timer when repeatedly receiving messages
         * that will end up being dropped.
         */
        if( ssl_check_timer( ssl ) != 0 )
        {
            MBEDTLS_SSL_DEBUG_MSG( 2, ( "timer has expired" ) );
            ret = MBEDTLS_ERR_SSL_TIMEOUT;
        }
        else
        {
            len = MBEDTLS_SSL_IN_BUFFER_LEN - ( ssl->in_hdr - ssl->in_buf );

            if( ssl->state != MBEDTLS_SSL_HANDSHAKE_OVER )
                timeout = ssl->handshake->retransmit_timeout;
            else
                timeout = ssl->conf->read_timeout;

            MBEDTLS_SSL_DEBUG_MSG( 3, ( "f_recv_timeout: %u ms", timeout ) );

            if( ssl->f_recv_timeout != NULL )
                ret = ssl->f_recv_timeout( ssl->p_bio, ssl->in_hdr, len,
                                                                    timeout );
            else
                ret = ssl->f_recv( ssl->p_bio, ssl->in_hdr, len );

            MBEDTLS_SSL_DEBUG_RET( 2, "ssl->f_recv(_timeout)", ret );

            if( ret == 0 )
                return( MBEDTLS_ERR_SSL_CONN_EOF );
        }

        if( ret == MBEDTLS_ERR_SSL_TIMEOUT )
        {
            MBEDTLS_SSL_DEBUG_MSG( 2, ( "timeout" ) );
            ssl_set_timer( ssl, 0 );

            if( ssl->state != MBEDTLS_SSL_HANDSHAKE_OVER )
            {
                if( ssl_double_retransmit_timeout( ssl ) != 0 )
                {
                    MBEDTLS_SSL_DEBUG_MSG( 1, ( "handshake timeout" ) );
                    return( MBEDTLS_ERR_SSL_TIMEOUT );
                }

                if( ( ret = mbedtls_ssl_resend( ssl ) ) != 0 )
                {
                    MBEDTLS_SSL_DEBUG_RET( 1, "mbedtls_ssl_resend", ret );
                    return( ret );
                }

                return( MBEDTLS_ERR_SSL_WANT_READ );
            }
#if defined(MBEDTLS_SSL_SRV_C) && defined(MBEDTLS_SSL_RENEGOTIATION)
            else if( ssl->conf->endpoint == MBEDTLS_SSL_IS_SERVER &&
                     ssl->renego_status == MBEDTLS_SSL_RENEGOTIATION_PENDING )
            {
                if( ( ret = ssl_resend_hello_request( ssl ) ) != 0 )
                {
                    MBEDTLS_SSL_DEBUG_RET( 1, "ssl_resend_hello_request", ret );
                    return( ret );
                }

                return( MBEDTLS_ERR_SSL_WANT_READ );
            }
#endif /* MBEDTLS_SSL_SRV_C && MBEDTLS_SSL_RENEGOTIATION */
        }

        if( ret < 0 )
            return( ret );

        ssl->in_left = ret;
    }
    else
#endif
    {
        MBEDTLS_SSL_DEBUG_MSG( 2, ( "in_left: %d, nb_want: %d",
                       ssl->in_left, nb_want ) );

        while( ssl->in_left < nb_want )
        {
            len = nb_want - ssl->in_left;

            if( ssl_check_timer( ssl ) != 0 )
                ret = MBEDTLS_ERR_SSL_TIMEOUT;
            else
            {
                if( ssl->f_recv_timeout != NULL )
                {
                    ret = ssl->f_recv_timeout( ssl->p_bio,
                                               ssl->in_hdr + ssl->in_left, len,
                                               ssl->conf->read_timeout );
                }
                else
                {
                    ret = ssl->f_recv( ssl->p_bio,
                                       ssl->in_hdr + ssl->in_left, len );
                }
            }

            MBEDTLS_SSL_DEBUG_MSG( 2, ( "in_left: %d, nb_want: %d",
                                        ssl->in_left, nb_want ) );
            MBEDTLS_SSL_DEBUG_RET( 2, "ssl->f_recv(_timeout)", ret );

            if( ret == 0 )
                return( MBEDTLS_ERR_SSL_CONN_EOF );

            if( ret < 0 )
                return( ret );

            if ( (size_t)ret > len || ( INT_MAX > SIZE_MAX && ret > SIZE_MAX ) )
            {
                MBEDTLS_SSL_DEBUG_MSG( 1,
                    ( "f_recv returned %d bytes but only %lu were requested",
                    ret, (unsigned long)len ) );
                return( MBEDTLS_ERR_SSL_INTERNAL_ERROR );
            }

            ssl->in_left += ret;
        }
    }

    MBEDTLS_SSL_DEBUG_MSG( 2, ( "<= fetch input" ) );

    return( 0 );
}

/*
 * Flush any data not yet written
 */
int mbedtls_ssl_flush_output( mbedtls_ssl_context *ssl )
{
    int ret;
    unsigned char *buf;

    MBEDTLS_SSL_DEBUG_MSG( 2, ( "=> flush output" ) );

    if( ssl->f_send == NULL )
    {
        MBEDTLS_SSL_DEBUG_MSG( 1, ( "Bad usage of mbedtls_ssl_set_bio() "
                            "or mbedtls_ssl_set_bio()" ) );
        return( MBEDTLS_ERR_SSL_BAD_INPUT_DATA );
    }

    /* Avoid incrementing counter if data is flushed */
    if( ssl->out_left == 0 )
    {
        MBEDTLS_SSL_DEBUG_MSG( 2, ( "<= flush output" ) );
        return( 0 );
    }

    while( ssl->out_left > 0 )
    {
        MBEDTLS_SSL_DEBUG_MSG( 2, ( "message length: %d, out_left: %d",
                       mbedtls_ssl_hdr_len( ssl ) + ssl->out_msglen, ssl->out_left ) );

        buf = ssl->out_hdr - ssl->out_left;
        ret = ssl->f_send( ssl->p_bio, buf, ssl->out_left );

        MBEDTLS_SSL_DEBUG_RET( 2, "ssl->f_send", ret );

        if( ret <= 0 )
            return( ret );

        if( (size_t)ret > ssl->out_left || ( INT_MAX > SIZE_MAX && ret > SIZE_MAX ) )
        {
            MBEDTLS_SSL_DEBUG_MSG( 1,
                ( "f_send returned %d bytes but only %lu bytes were sent",
                ret, (unsigned long)ssl->out_left ) );
            return( MBEDTLS_ERR_SSL_INTERNAL_ERROR );
        }

        ssl->out_left -= ret;
    }

#if defined(MBEDTLS_SSL_PROTO_DTLS)
    if( ssl->conf->transport == MBEDTLS_SSL_TRANSPORT_DATAGRAM )
    {
        ssl->out_hdr = ssl->out_buf;
    }
    else
#endif
    {
        ssl->out_hdr = ssl->out_buf + 8;
    }
    ssl_update_out_pointers( ssl, ssl->transform_out );

    MBEDTLS_SSL_DEBUG_MSG( 2, ( "<= flush output" ) );

    return( 0 );
}

/*
 * Functions to handle the DTLS retransmission state machine
 */
#if defined(MBEDTLS_SSL_PROTO_DTLS)
/*
 * Append current handshake message to current outgoing flight
 */
static int ssl_flight_append( mbedtls_ssl_context *ssl )
{
    mbedtls_ssl_flight_item *msg;
    MBEDTLS_SSL_DEBUG_MSG( 2, ( "=> ssl_flight_append" ) );
    MBEDTLS_SSL_DEBUG_BUF( 4, "message appended to flight",
                           ssl->out_msg, ssl->out_msglen );

    /* Allocate space for current message */
    if( ( msg = mbedtls_calloc( 1, sizeof(  mbedtls_ssl_flight_item ) ) ) == NULL )
    {
        MBEDTLS_SSL_DEBUG_MSG( 1, ( "alloc %d bytes failed",
                            sizeof( mbedtls_ssl_flight_item ) ) );
        return( MBEDTLS_ERR_SSL_ALLOC_FAILED );
    }

    if( ( msg->p = mbedtls_calloc( 1, ssl->out_msglen ) ) == NULL )
    {
        MBEDTLS_SSL_DEBUG_MSG( 1, ( "alloc %d bytes failed", ssl->out_msglen ) );
        mbedtls_free( msg );
        return( MBEDTLS_ERR_SSL_ALLOC_FAILED );
    }

    /* Copy current handshake message with headers */
    memcpy( msg->p, ssl->out_msg, ssl->out_msglen );
    msg->len = ssl->out_msglen;
    msg->type = ssl->out_msgtype;
    msg->next = NULL;

    /* Append to the current flight */
    if( ssl->handshake->flight == NULL )
        ssl->handshake->flight = msg;
    else
    {
        mbedtls_ssl_flight_item *cur = ssl->handshake->flight;
        while( cur->next != NULL )
            cur = cur->next;
        cur->next = msg;
    }

    MBEDTLS_SSL_DEBUG_MSG( 2, ( "<= ssl_flight_append" ) );
    return( 0 );
}

/*
 * Free the current flight of handshake messages
 */
static void ssl_flight_free( mbedtls_ssl_flight_item *flight )
{
    mbedtls_ssl_flight_item *cur = flight;
    mbedtls_ssl_flight_item *next;

    while( cur != NULL )
    {
        next = cur->next;

        mbedtls_free( cur->p );
        mbedtls_free( cur );

        cur = next;
    }
}

#if defined(MBEDTLS_SSL_DTLS_ANTI_REPLAY)
static void ssl_dtls_replay_reset( mbedtls_ssl_context *ssl );
#endif

/*
 * Swap transform_out and out_ctr with the alternative ones
 */
static void ssl_swap_epochs( mbedtls_ssl_context *ssl )
{
    mbedtls_ssl_transform *tmp_transform;
    unsigned char tmp_out_ctr[8];

    if( ssl->transform_out == ssl->handshake->alt_transform_out )
    {
        MBEDTLS_SSL_DEBUG_MSG( 3, ( "skip swap epochs" ) );
        return;
    }

    MBEDTLS_SSL_DEBUG_MSG( 3, ( "swap epochs" ) );

    /* Swap transforms */
    tmp_transform                     = ssl->transform_out;
    ssl->transform_out                = ssl->handshake->alt_transform_out;
    ssl->handshake->alt_transform_out = tmp_transform;

    /* Swap epoch + sequence_number */
    memcpy( tmp_out_ctr,                 ssl->cur_out_ctr,            8 );
    memcpy( ssl->cur_out_ctr,            ssl->handshake->alt_out_ctr, 8 );
    memcpy( ssl->handshake->alt_out_ctr, tmp_out_ctr,                 8 );

    /* Adjust to the newly activated transform */
    ssl_update_out_pointers( ssl, ssl->transform_out );

#if defined(MBEDTLS_SSL_HW_RECORD_ACCEL)
    if( mbedtls_ssl_hw_record_activate != NULL )
    {
        if( ( ret = mbedtls_ssl_hw_record_activate( ssl, MBEDTLS_SSL_CHANNEL_OUTBOUND ) ) != 0 )
        {
            MBEDTLS_SSL_DEBUG_RET( 1, "mbedtls_ssl_hw_record_activate", ret );
            return( MBEDTLS_ERR_SSL_HW_ACCEL_FAILED );
        }
    }
#endif
}

/*
 * Retransmit the current flight of messages.
 */
int mbedtls_ssl_resend( mbedtls_ssl_context *ssl )
{
    int ret = 0;

    MBEDTLS_SSL_DEBUG_MSG( 2, ( "=> mbedtls_ssl_resend" ) );

    ret = mbedtls_ssl_flight_transmit( ssl );

    MBEDTLS_SSL_DEBUG_MSG( 2, ( "<= mbedtls_ssl_resend" ) );

    return( ret );
}

/*
 * Transmit or retransmit the current flight of messages.
 *
 * Need to remember the current message in case flush_output returns
 * WANT_WRITE, causing us to exit this function and come back later.
 * This function must be called until state is no longer SENDING.
 */
int mbedtls_ssl_flight_transmit( mbedtls_ssl_context *ssl )
{
    int ret;
    MBEDTLS_SSL_DEBUG_MSG( 2, ( "=> mbedtls_ssl_flight_transmit" ) );

    if( ssl->handshake->retransmit_state != MBEDTLS_SSL_RETRANS_SENDING )
    {
        MBEDTLS_SSL_DEBUG_MSG( 2, ( "initialise flight transmission" ) );

        ssl->handshake->cur_msg = ssl->handshake->flight;
        ssl->handshake->cur_msg_p = ssl->handshake->flight->p + 12;
        ssl_swap_epochs( ssl );

        ssl->handshake->retransmit_state = MBEDTLS_SSL_RETRANS_SENDING;
    }

    while( ssl->handshake->cur_msg != NULL )
    {
        size_t max_frag_len;
        const mbedtls_ssl_flight_item * const cur = ssl->handshake->cur_msg;

        int const is_finished =
            ( cur->type == MBEDTLS_SSL_MSG_HANDSHAKE &&
              cur->p[0] == MBEDTLS_SSL_HS_FINISHED );

        uint8_t const force_flush = ssl->disable_datagram_packing == 1 ?
            SSL_FORCE_FLUSH : SSL_DONT_FORCE_FLUSH;

        /* Swap epochs before sending Finished: we can't do it after
         * sending ChangeCipherSpec, in case write returns WANT_READ.
         * Must be done before copying, may change out_msg pointer */
        if( is_finished && ssl->handshake->cur_msg_p == ( cur->p + 12 ) )
        {
            MBEDTLS_SSL_DEBUG_MSG( 2, ( "swap epochs to send finished message" ) );
            ssl_swap_epochs( ssl );
        }

        ret = ssl_get_remaining_payload_in_datagram( ssl );
        if( ret < 0 )
            return( ret );
        max_frag_len = (size_t) ret;

        /* CCS is copied as is, while HS messages may need fragmentation */
        if( cur->type == MBEDTLS_SSL_MSG_CHANGE_CIPHER_SPEC )
        {
            if( max_frag_len == 0 )
            {
                if( ( ret = mbedtls_ssl_flush_output( ssl ) ) != 0 )
                    return( ret );

                continue;
            }

            memcpy( ssl->out_msg, cur->p, cur->len );
            ssl->out_msglen  = cur->len;
            ssl->out_msgtype = cur->type;

            /* Update position inside current message */
            ssl->handshake->cur_msg_p += cur->len;
        }
        else
        {
            const unsigned char * const p = ssl->handshake->cur_msg_p;
            const size_t hs_len = cur->len - 12;
            const size_t frag_off = p - ( cur->p + 12 );
            const size_t rem_len = hs_len - frag_off;
            size_t cur_hs_frag_len, max_hs_frag_len;

            if( ( max_frag_len < 12 ) || ( max_frag_len == 12 && hs_len != 0 ) )
            {
                if( is_finished )
                    ssl_swap_epochs( ssl );

                if( ( ret = mbedtls_ssl_flush_output( ssl ) ) != 0 )
                    return( ret );

                continue;
            }
            max_hs_frag_len = max_frag_len - 12;

            cur_hs_frag_len = rem_len > max_hs_frag_len ?
                max_hs_frag_len : rem_len;

            if( frag_off == 0 && cur_hs_frag_len != hs_len )
            {
                MBEDTLS_SSL_DEBUG_MSG( 2, ( "fragmenting handshake message (%u > %u)",
                                            (unsigned) cur_hs_frag_len,
                                            (unsigned) max_hs_frag_len ) );
            }

            /* Messages are stored with handshake headers as if not fragmented,
             * copy beginning of headers then fill fragmentation fields.
             * Handshake headers: type(1) len(3) seq(2) f_off(3) f_len(3) */
            memcpy( ssl->out_msg, cur->p, 6 );

            ssl->out_msg[6] = ( ( frag_off >> 16 ) & 0xff );
            ssl->out_msg[7] = ( ( frag_off >>  8 ) & 0xff );
            ssl->out_msg[8] = ( ( frag_off       ) & 0xff );

            ssl->out_msg[ 9] = ( ( cur_hs_frag_len >> 16 ) & 0xff );
            ssl->out_msg[10] = ( ( cur_hs_frag_len >>  8 ) & 0xff );
            ssl->out_msg[11] = ( ( cur_hs_frag_len       ) & 0xff );

            MBEDTLS_SSL_DEBUG_BUF( 3, "handshake header", ssl->out_msg, 12 );

            /* Copy the handshake message content and set records fields */
            memcpy( ssl->out_msg + 12, p, cur_hs_frag_len );
            ssl->out_msglen = cur_hs_frag_len + 12;
            ssl->out_msgtype = cur->type;

            /* Update position inside current message */
            ssl->handshake->cur_msg_p += cur_hs_frag_len;
        }

        /* If done with the current message move to the next one if any */
        if( ssl->handshake->cur_msg_p >= cur->p + cur->len )
        {
            if( cur->next != NULL )
            {
                ssl->handshake->cur_msg = cur->next;
                ssl->handshake->cur_msg_p = cur->next->p + 12;
            }
            else
            {
                ssl->handshake->cur_msg = NULL;
                ssl->handshake->cur_msg_p = NULL;
            }
        }

        /* Actually send the message out */
        if( ( ret = mbedtls_ssl_write_record( ssl, force_flush ) ) != 0 )
        {
            MBEDTLS_SSL_DEBUG_RET( 1, "mbedtls_ssl_write_record", ret );
            return( ret );
        }
    }

    if( ( ret = mbedtls_ssl_flush_output( ssl ) ) != 0 )
        return( ret );

    /* Update state and set timer */
    if( ssl->state == MBEDTLS_SSL_HANDSHAKE_OVER )
        ssl->handshake->retransmit_state = MBEDTLS_SSL_RETRANS_FINISHED;
    else
    {
        ssl->handshake->retransmit_state = MBEDTLS_SSL_RETRANS_WAITING;
        ssl_set_timer( ssl, ssl->handshake->retransmit_timeout );
    }

    MBEDTLS_SSL_DEBUG_MSG( 2, ( "<= mbedtls_ssl_flight_transmit" ) );

    return( 0 );
}

/*
 * To be called when the last message of an incoming flight is received.
 */
void mbedtls_ssl_recv_flight_completed( mbedtls_ssl_context *ssl )
{
    /* We won't need to resend that one any more */
    ssl_flight_free( ssl->handshake->flight );
    ssl->handshake->flight = NULL;
    ssl->handshake->cur_msg = NULL;

    /* The next incoming flight will start with this msg_seq */
    ssl->handshake->in_flight_start_seq = ssl->handshake->in_msg_seq;

    /* We don't want to remember CCS's across flight boundaries. */
    ssl->handshake->buffering.seen_ccs = 0;

    /* Clear future message buffering structure. */
    ssl_buffering_free( ssl );

    /* Cancel timer */
    ssl_set_timer( ssl, 0 );

    if( ssl->in_msgtype == MBEDTLS_SSL_MSG_HANDSHAKE &&
        ssl->in_msg[0] == MBEDTLS_SSL_HS_FINISHED )
    {
        ssl->handshake->retransmit_state = MBEDTLS_SSL_RETRANS_FINISHED;
    }
    else
        ssl->handshake->retransmit_state = MBEDTLS_SSL_RETRANS_PREPARING;
}

/*
 * To be called when the last message of an outgoing flight is send.
 */
void mbedtls_ssl_send_flight_completed( mbedtls_ssl_context *ssl )
{
    ssl_reset_retransmit_timeout( ssl );
    ssl_set_timer( ssl, ssl->handshake->retransmit_timeout );

    if( ssl->in_msgtype == MBEDTLS_SSL_MSG_HANDSHAKE &&
        ssl->in_msg[0] == MBEDTLS_SSL_HS_FINISHED )
    {
        ssl->handshake->retransmit_state = MBEDTLS_SSL_RETRANS_FINISHED;
    }
    else
        ssl->handshake->retransmit_state = MBEDTLS_SSL_RETRANS_WAITING;
}
#endif /* MBEDTLS_SSL_PROTO_DTLS */

/*
 * Handshake layer functions
 */

/*
 * Write (DTLS: or queue) current handshake (including CCS) message.
 *
 *  - fill in handshake headers
 *  - update handshake checksum
 *  - DTLS: save message for resending
 *  - then pass to the record layer
 *
 * DTLS: except for HelloRequest, messages are only queued, and will only be
 * actually sent when calling flight_transmit() or resend().
 *
 * Inputs:
 *  - ssl->out_msglen: 4 + actual handshake message len
 *      (4 is the size of handshake headers for TLS)
 *  - ssl->out_msg[0]: the handshake type (ClientHello, ServerHello, etc)
 *  - ssl->out_msg + 4: the handshake message body
 *
 * Outputs, ie state before passing to flight_append() or write_record():
 *   - ssl->out_msglen: the length of the record contents
 *      (including handshake headers but excluding record headers)
 *   - ssl->out_msg: the record contents (handshake headers + content)
 */
int mbedtls_ssl_write_handshake_msg( mbedtls_ssl_context *ssl )
{
    int ret;
    const size_t hs_len = ssl->out_msglen - 4;
    const unsigned char hs_type = ssl->out_msg[0];

    MBEDTLS_SSL_DEBUG_MSG( 2, ( "=> write handshake message" ) );

    /*
     * Sanity checks
     */
    if( ssl->out_msgtype != MBEDTLS_SSL_MSG_HANDSHAKE          &&
        ssl->out_msgtype != MBEDTLS_SSL_MSG_CHANGE_CIPHER_SPEC )
    {
        /* In SSLv3, the client might send a NoCertificate alert. */
#if defined(MBEDTLS_SSL_PROTO_SSL3) && defined(MBEDTLS_SSL_CLI_C)
        if( ! ( ssl->minor_ver      == MBEDTLS_SSL_MINOR_VERSION_0 &&
                ssl->out_msgtype    == MBEDTLS_SSL_MSG_ALERT       &&
                ssl->conf->endpoint == MBEDTLS_SSL_IS_CLIENT ) )
#endif /* MBEDTLS_SSL_PROTO_SSL3 && MBEDTLS_SSL_SRV_C */
        {
            MBEDTLS_SSL_DEBUG_MSG( 1, ( "should never happen" ) );
            return( MBEDTLS_ERR_SSL_INTERNAL_ERROR );
        }
    }

    if( ssl->out_msgtype == MBEDTLS_SSL_MSG_HANDSHAKE &&
        hs_type != MBEDTLS_SSL_HS_HELLO_REQUEST &&
        ssl->handshake == NULL )
    {
        MBEDTLS_SSL_DEBUG_MSG( 1, ( "should never happen" ) );
        return( MBEDTLS_ERR_SSL_INTERNAL_ERROR );
    }

#if defined(MBEDTLS_SSL_PROTO_DTLS)
    if( ssl->conf->transport == MBEDTLS_SSL_TRANSPORT_DATAGRAM &&
        ssl->handshake != NULL &&
        ssl->handshake->retransmit_state == MBEDTLS_SSL_RETRANS_SENDING )
    {
        MBEDTLS_SSL_DEBUG_MSG( 1, ( "should never happen" ) );
        return( MBEDTLS_ERR_SSL_INTERNAL_ERROR );
    }
#endif

    /* Double-check that we did not exceed the bounds
     * of the outgoing record buffer.
     * This should never fail as the various message
     * writing functions must obey the bounds of the
     * outgoing record buffer, but better be safe.
     *
     * Note: We deliberately do not check for the MTU or MFL here.
     */
    if( ssl->out_msglen > MBEDTLS_SSL_OUT_CONTENT_LEN )
    {
        MBEDTLS_SSL_DEBUG_MSG( 1, ( "Record too large: "
                                    "size %u, maximum %u",
                                    (unsigned) ssl->out_msglen,
                                    (unsigned) MBEDTLS_SSL_OUT_CONTENT_LEN ) );
        return( MBEDTLS_ERR_SSL_INTERNAL_ERROR );
    }

    /*
     * Fill handshake headers
     */
    if( ssl->out_msgtype == MBEDTLS_SSL_MSG_HANDSHAKE )
    {
        ssl->out_msg[1] = (unsigned char)( hs_len >> 16 );
        ssl->out_msg[2] = (unsigned char)( hs_len >>  8 );
        ssl->out_msg[3] = (unsigned char)( hs_len       );

        /*
         * DTLS has additional fields in the Handshake layer,
         * between the length field and the actual payload:
         *      uint16 message_seq;
         *      uint24 fragment_offset;
         *      uint24 fragment_length;
         */
#if defined(MBEDTLS_SSL_PROTO_DTLS)
        if( ssl->conf->transport == MBEDTLS_SSL_TRANSPORT_DATAGRAM )
        {
            /* Make room for the additional DTLS fields */
            if( MBEDTLS_SSL_OUT_CONTENT_LEN - ssl->out_msglen < 8 )
            {
                MBEDTLS_SSL_DEBUG_MSG( 1, ( "DTLS handshake message too large: "
                              "size %u, maximum %u",
                               (unsigned) ( hs_len ),
                               (unsigned) ( MBEDTLS_SSL_OUT_CONTENT_LEN - 12 ) ) );
                return( MBEDTLS_ERR_SSL_BAD_INPUT_DATA );
            }

            memmove( ssl->out_msg + 12, ssl->out_msg + 4, hs_len );
            ssl->out_msglen += 8;

            /* Write message_seq and update it, except for HelloRequest */
            if( hs_type != MBEDTLS_SSL_HS_HELLO_REQUEST )
            {
                ssl->out_msg[4] = ( ssl->handshake->out_msg_seq >> 8 ) & 0xFF;
                ssl->out_msg[5] = ( ssl->handshake->out_msg_seq      ) & 0xFF;
                ++( ssl->handshake->out_msg_seq );
            }
            else
            {
                ssl->out_msg[4] = 0;
                ssl->out_msg[5] = 0;
            }

            /* Handshake hashes are computed without fragmentation,
             * so set frag_offset = 0 and frag_len = hs_len for now */
            memset( ssl->out_msg + 6, 0x00, 3 );
            memcpy( ssl->out_msg + 9, ssl->out_msg + 1, 3 );
        }
#endif /* MBEDTLS_SSL_PROTO_DTLS */

        /* Update running hashes of handshake messages seen */
        if( hs_type != MBEDTLS_SSL_HS_HELLO_REQUEST )
            ssl->handshake->update_checksum( ssl, ssl->out_msg, ssl->out_msglen );
    }

    /* Either send now, or just save to be sent (and resent) later */
#if defined(MBEDTLS_SSL_PROTO_DTLS)
    if( ssl->conf->transport == MBEDTLS_SSL_TRANSPORT_DATAGRAM &&
        ( ssl->out_msgtype != MBEDTLS_SSL_MSG_HANDSHAKE ||
          hs_type != MBEDTLS_SSL_HS_HELLO_REQUEST ) )
    {
        if( ( ret = ssl_flight_append( ssl ) ) != 0 )
        {
            MBEDTLS_SSL_DEBUG_RET( 1, "ssl_flight_append", ret );
            return( ret );
        }
    }
    else
#endif
    {
        if( ( ret = mbedtls_ssl_write_record( ssl, SSL_FORCE_FLUSH ) ) != 0 )
        {
            MBEDTLS_SSL_DEBUG_RET( 1, "ssl_write_record", ret );
            return( ret );
        }
    }

    MBEDTLS_SSL_DEBUG_MSG( 2, ( "<= write handshake message" ) );

    return( 0 );
}

/*
 * Record layer functions
 */

/*
 * Write current record.
 *
 * Uses:
 *  - ssl->out_msgtype: type of the message (AppData, Handshake, Alert, CCS)
 *  - ssl->out_msglen: length of the record content (excl headers)
 *  - ssl->out_msg: record content
 */
int mbedtls_ssl_write_record( mbedtls_ssl_context *ssl, uint8_t force_flush )
{
    int ret, done = 0;
    size_t len = ssl->out_msglen;
    uint8_t flush = force_flush;

    MBEDTLS_SSL_DEBUG_MSG( 2, ( "=> write record" ) );

#if defined(MBEDTLS_ZLIB_SUPPORT)
    if( ssl->transform_out != NULL &&
        ssl->session_out->compression == MBEDTLS_SSL_COMPRESS_DEFLATE )
    {
        if( ( ret = ssl_compress_buf( ssl ) ) != 0 )
        {
            MBEDTLS_SSL_DEBUG_RET( 1, "ssl_compress_buf", ret );
            return( ret );
        }

        len = ssl->out_msglen;
    }
#endif /*MBEDTLS_ZLIB_SUPPORT */

#if defined(MBEDTLS_SSL_HW_RECORD_ACCEL)
    if( mbedtls_ssl_hw_record_write != NULL )
    {
        MBEDTLS_SSL_DEBUG_MSG( 2, ( "going for mbedtls_ssl_hw_record_write()" ) );

        ret = mbedtls_ssl_hw_record_write( ssl );
        if( ret != 0 && ret != MBEDTLS_ERR_SSL_HW_ACCEL_FALLTHROUGH )
        {
            MBEDTLS_SSL_DEBUG_RET( 1, "mbedtls_ssl_hw_record_write", ret );
            return( MBEDTLS_ERR_SSL_HW_ACCEL_FAILED );
        }

        if( ret == 0 )
            done = 1;
    }
#endif /* MBEDTLS_SSL_HW_RECORD_ACCEL */
    if( !done )
    {
        unsigned i;
        size_t protected_record_size;

        ssl->out_hdr[0] = (unsigned char) ssl->out_msgtype;
        mbedtls_ssl_write_version( ssl->major_ver, ssl->minor_ver,
                           ssl->conf->transport, ssl->out_hdr + 1 );

        memcpy( ssl->out_ctr, ssl->cur_out_ctr, 8 );
        ssl->out_len[0] = (unsigned char)( len >> 8 );
        ssl->out_len[1] = (unsigned char)( len      );

        if( ssl->transform_out != NULL )
        {
            if( ( ret = ssl_encrypt_buf( ssl ) ) != 0 )
            {
                MBEDTLS_SSL_DEBUG_RET( 1, "ssl_encrypt_buf", ret );
                return( ret );
            }

            len = ssl->out_msglen;
            ssl->out_len[0] = (unsigned char)( len >> 8 );
            ssl->out_len[1] = (unsigned char)( len      );
        }

        protected_record_size = len + mbedtls_ssl_hdr_len( ssl );

#if defined(MBEDTLS_SSL_PROTO_DTLS)
        /* In case of DTLS, double-check that we don't exceed
         * the remaining space in the datagram. */
        if( ssl->conf->transport == MBEDTLS_SSL_TRANSPORT_DATAGRAM )
        {
            ret = ssl_get_remaining_space_in_datagram( ssl );
            if( ret < 0 )
                return( ret );

            if( protected_record_size > (size_t) ret )
            {
                /* Should never happen */
                return( MBEDTLS_ERR_SSL_INTERNAL_ERROR );
            }
        }
#endif /* MBEDTLS_SSL_PROTO_DTLS */

        MBEDTLS_SSL_DEBUG_MSG( 3, ( "output record: msgtype = %d, "
                                    "version = [%d:%d], msglen = %d",
                                    ssl->out_hdr[0], ssl->out_hdr[1],
                                    ssl->out_hdr[2], len ) );

        MBEDTLS_SSL_DEBUG_BUF( 4, "output record sent to network",
                               ssl->out_hdr, protected_record_size );

        ssl->out_left += protected_record_size;
        ssl->out_hdr  += protected_record_size;
        ssl_update_out_pointers( ssl, ssl->transform_out );

        for( i = 8; i > ssl_ep_len( ssl ); i-- )
            if( ++ssl->cur_out_ctr[i - 1] != 0 )
                break;

        /* The loop goes to its end iff the counter is wrapping */
        if( i == ssl_ep_len( ssl ) )
        {
            MBEDTLS_SSL_DEBUG_MSG( 1, ( "outgoing message counter would wrap" ) );
            return( MBEDTLS_ERR_SSL_COUNTER_WRAPPING );
        }
    }

#if defined(MBEDTLS_SSL_PROTO_DTLS)
    if( ssl->conf->transport == MBEDTLS_SSL_TRANSPORT_DATAGRAM &&
        flush == SSL_DONT_FORCE_FLUSH )
    {
        size_t remaining;
        ret = ssl_get_remaining_payload_in_datagram( ssl );
        if( ret < 0 )
        {
            MBEDTLS_SSL_DEBUG_RET( 1, "ssl_get_remaining_payload_in_datagram",
                                   ret );
            return( ret );
        }

        remaining = (size_t) ret;
        if( remaining == 0 )
        {
            flush = SSL_FORCE_FLUSH;
        }
        else
        {
            MBEDTLS_SSL_DEBUG_MSG( 2, ( "Still %u bytes available in current datagram", (unsigned) remaining ) );
        }
    }
#endif /* MBEDTLS_SSL_PROTO_DTLS */

    if( ( flush == SSL_FORCE_FLUSH ) &&
        ( ret = mbedtls_ssl_flush_output( ssl ) ) != 0 )
    {
        MBEDTLS_SSL_DEBUG_RET( 1, "mbedtls_ssl_flush_output", ret );
        return( ret );
    }

    MBEDTLS_SSL_DEBUG_MSG( 2, ( "<= write record" ) );

    return( 0 );
}

#if defined(MBEDTLS_SSL_PROTO_DTLS)

static int ssl_hs_is_proper_fragment( mbedtls_ssl_context *ssl )
{
    if( ssl->in_msglen < ssl->in_hslen ||
        memcmp( ssl->in_msg + 6, "\0\0\0",        3 ) != 0 ||
        memcmp( ssl->in_msg + 9, ssl->in_msg + 1, 3 ) != 0 )
    {
        return( 1 );
    }
    return( 0 );
}

static uint32_t ssl_get_hs_frag_len( mbedtls_ssl_context const *ssl )
{
    return( ( ssl->in_msg[9] << 16  ) |
            ( ssl->in_msg[10] << 8  ) |
              ssl->in_msg[11] );
}

static uint32_t ssl_get_hs_frag_off( mbedtls_ssl_context const *ssl )
{
    return( ( ssl->in_msg[6] << 16 ) |
            ( ssl->in_msg[7] << 8  ) |
              ssl->in_msg[8] );
}

static int ssl_check_hs_header( mbedtls_ssl_context const *ssl )
{
    uint32_t msg_len, frag_off, frag_len;

    msg_len  = ssl_get_hs_total_len( ssl );
    frag_off = ssl_get_hs_frag_off( ssl );
    frag_len = ssl_get_hs_frag_len( ssl );

    if( frag_off > msg_len )
        return( -1 );

    if( frag_len > msg_len - frag_off )
        return( -1 );

    if( frag_len + 12 > ssl->in_msglen )
        return( -1 );

    return( 0 );
}

/*
 * Mark bits in bitmask (used for DTLS HS reassembly)
 */
static void ssl_bitmask_set( unsigned char *mask, size_t offset, size_t len )
{
    unsigned int start_bits, end_bits;

    start_bits = 8 - ( offset % 8 );
    if( start_bits != 8 )
    {
        size_t first_byte_idx = offset / 8;

        /* Special case */
        if( len <= start_bits )
        {
            for( ; len != 0; len-- )
                mask[first_byte_idx] |= 1 << ( start_bits - len );

            /* Avoid potential issues with offset or len becoming invalid */
            return;
        }

        offset += start_bits; /* Now offset % 8 == 0 */
        len -= start_bits;

        for( ; start_bits != 0; start_bits-- )
            mask[first_byte_idx] |= 1 << ( start_bits - 1 );
    }

    end_bits = len % 8;
    if( end_bits != 0 )
    {
        size_t last_byte_idx = ( offset + len ) / 8;

        len -= end_bits; /* Now len % 8 == 0 */

        for( ; end_bits != 0; end_bits-- )
            mask[last_byte_idx] |= 1 << ( 8 - end_bits );
    }

    memset( mask + offset / 8, 0xFF, len / 8 );
}

/*
 * Check that bitmask is full
 */
static int ssl_bitmask_check( unsigned char *mask, size_t len )
{
    size_t i;

    for( i = 0; i < len / 8; i++ )
        if( mask[i] != 0xFF )
            return( -1 );

    for( i = 0; i < len % 8; i++ )
        if( ( mask[len / 8] & ( 1 << ( 7 - i ) ) ) == 0 )
            return( -1 );

    return( 0 );
}

/* msg_len does not include the handshake header */
static size_t ssl_get_reassembly_buffer_size( size_t msg_len,
                                              unsigned add_bitmap )
{
    size_t alloc_len;

    alloc_len  = 12;                                 /* Handshake header */
    alloc_len += msg_len;                            /* Content buffer   */

    if( add_bitmap )
        alloc_len += msg_len / 8 + ( msg_len % 8 != 0 ); /* Bitmap       */

    return( alloc_len );
}

#endif /* MBEDTLS_SSL_PROTO_DTLS */

static uint32_t ssl_get_hs_total_len( mbedtls_ssl_context const *ssl )
{
    return( ( ssl->in_msg[1] << 16 ) |
            ( ssl->in_msg[2] << 8  ) |
              ssl->in_msg[3] );
}

int mbedtls_ssl_prepare_handshake_record( mbedtls_ssl_context *ssl )
{
    if( ssl->in_msglen < mbedtls_ssl_hs_hdr_len( ssl ) )
    {
        MBEDTLS_SSL_DEBUG_MSG( 1, ( "handshake message too short: %d",
                            ssl->in_msglen ) );
        return( MBEDTLS_ERR_SSL_INVALID_RECORD );
    }

    ssl->in_hslen = mbedtls_ssl_hs_hdr_len( ssl ) + ssl_get_hs_total_len( ssl );

    MBEDTLS_SSL_DEBUG_MSG( 3, ( "handshake message: msglen ="
                        " %d, type = %d, hslen = %d",
                        ssl->in_msglen, ssl->in_msg[0], ssl->in_hslen ) );

#if defined(MBEDTLS_SSL_PROTO_DTLS)
    if( ssl->conf->transport == MBEDTLS_SSL_TRANSPORT_DATAGRAM )
    {
        int ret;
        unsigned int recv_msg_seq = ( ssl->in_msg[4] << 8 ) | ssl->in_msg[5];

        if( ssl_check_hs_header( ssl ) != 0 )
        {
            MBEDTLS_SSL_DEBUG_MSG( 1, ( "invalid handshake header" ) );
            return( MBEDTLS_ERR_SSL_INVALID_RECORD );
        }

        if( ssl->handshake != NULL &&
            ( ( ssl->state   != MBEDTLS_SSL_HANDSHAKE_OVER &&
                recv_msg_seq != ssl->handshake->in_msg_seq ) ||
              ( ssl->state  == MBEDTLS_SSL_HANDSHAKE_OVER &&
                ssl->in_msg[0] != MBEDTLS_SSL_HS_CLIENT_HELLO ) ) )
        {
            if( recv_msg_seq > ssl->handshake->in_msg_seq )
            {
                MBEDTLS_SSL_DEBUG_MSG( 2, ( "received future handshake message of sequence number %u (next %u)",
                                            recv_msg_seq,
                                            ssl->handshake->in_msg_seq ) );
                return( MBEDTLS_ERR_SSL_EARLY_MESSAGE );
            }

            /* Retransmit only on last message from previous flight, to avoid
             * too many retransmissions.
             * Besides, No sane server ever retransmits HelloVerifyRequest */
            if( recv_msg_seq == ssl->handshake->in_flight_start_seq - 1 &&
                ssl->in_msg[0] != MBEDTLS_SSL_HS_HELLO_VERIFY_REQUEST )
            {
                MBEDTLS_SSL_DEBUG_MSG( 2, ( "received message from last flight, "
                                    "message_seq = %d, start_of_flight = %d",
                                    recv_msg_seq,
                                    ssl->handshake->in_flight_start_seq ) );

                if( ( ret = mbedtls_ssl_resend( ssl ) ) != 0 )
                {
                    MBEDTLS_SSL_DEBUG_RET( 1, "mbedtls_ssl_resend", ret );
                    return( ret );
                }
            }
            else
            {
                MBEDTLS_SSL_DEBUG_MSG( 2, ( "dropping out-of-sequence message: "
                                    "message_seq = %d, expected = %d",
                                    recv_msg_seq,
                                    ssl->handshake->in_msg_seq ) );
            }

            return( MBEDTLS_ERR_SSL_CONTINUE_PROCESSING );
        }
        /* Wait until message completion to increment in_msg_seq */

        /* Message reassembly is handled alongside buffering of future
         * messages; the commonality is that both handshake fragments and
         * future messages cannot be forwarded immediately to the
         * handshake logic layer. */
        if( ssl_hs_is_proper_fragment( ssl ) == 1 )
        {
            MBEDTLS_SSL_DEBUG_MSG( 2, ( "found fragmented DTLS handshake message" ) );
            return( MBEDTLS_ERR_SSL_EARLY_MESSAGE );
        }
    }
    else
#endif /* MBEDTLS_SSL_PROTO_DTLS */
    /* With TLS we don't handle fragmentation (for now) */
    if( ssl->in_msglen < ssl->in_hslen )
    {
        MBEDTLS_SSL_DEBUG_MSG( 1, ( "TLS handshake fragmentation not supported" ) );
        return( MBEDTLS_ERR_SSL_FEATURE_UNAVAILABLE );
    }

    return( 0 );
}

void mbedtls_ssl_update_handshake_status( mbedtls_ssl_context *ssl )
{
    mbedtls_ssl_handshake_params * const hs = ssl->handshake;

    if( ssl->state != MBEDTLS_SSL_HANDSHAKE_OVER && hs != NULL )
    {
        ssl->handshake->update_checksum( ssl, ssl->in_msg, ssl->in_hslen );
    }

    /* Handshake message is complete, increment counter */
#if defined(MBEDTLS_SSL_PROTO_DTLS)
    if( ssl->conf->transport == MBEDTLS_SSL_TRANSPORT_DATAGRAM &&
        ssl->handshake != NULL )
    {
        unsigned offset;
        mbedtls_ssl_hs_buffer *hs_buf;

        /* Increment handshake sequence number */
        hs->in_msg_seq++;

        /*
         * Clear up handshake buffering and reassembly structure.
         */

        /* Free first entry */
        ssl_buffering_free_slot( ssl, 0 );

        /* Shift all other entries */
        for( offset = 0, hs_buf = &hs->buffering.hs[0];
             offset + 1 < MBEDTLS_SSL_MAX_BUFFERED_HS;
             offset++, hs_buf++ )
        {
            *hs_buf = *(hs_buf + 1);
        }

        /* Create a fresh last entry */
        memset( hs_buf, 0, sizeof( mbedtls_ssl_hs_buffer ) );
    }
#endif
}

/*
 * DTLS anti-replay: RFC 6347 4.1.2.6
 *
 * in_window is a field of bits numbered from 0 (lsb) to 63 (msb).
 * Bit n is set iff record number in_window_top - n has been seen.
 *
 * Usually, in_window_top is the last record number seen and the lsb of
 * in_window is set. The only exception is the initial state (record number 0
 * not seen yet).
 */
#if defined(MBEDTLS_SSL_DTLS_ANTI_REPLAY)
static void ssl_dtls_replay_reset( mbedtls_ssl_context *ssl )
{
    ssl->in_window_top = 0;
    ssl->in_window = 0;
}

static inline uint64_t ssl_load_six_bytes( unsigned char *buf )
{
    return( ( (uint64_t) buf[0] << 40 ) |
            ( (uint64_t) buf[1] << 32 ) |
            ( (uint64_t) buf[2] << 24 ) |
            ( (uint64_t) buf[3] << 16 ) |
            ( (uint64_t) buf[4] <<  8 ) |
            ( (uint64_t) buf[5]       ) );
}

/*
 * Return 0 if sequence number is acceptable, -1 otherwise
 */
int mbedtls_ssl_dtls_replay_check( mbedtls_ssl_context *ssl )
{
    uint64_t rec_seqnum = ssl_load_six_bytes( ssl->in_ctr + 2 );
    uint64_t bit;

    if( ssl->conf->anti_replay == MBEDTLS_SSL_ANTI_REPLAY_DISABLED )
        return( 0 );

    if( rec_seqnum > ssl->in_window_top )
        return( 0 );

    bit = ssl->in_window_top - rec_seqnum;

    if( bit >= 64 )
        return( -1 );

    if( ( ssl->in_window & ( (uint64_t) 1 << bit ) ) != 0 )
        return( -1 );

    return( 0 );
}

/*
 * Update replay window on new validated record
 */
void mbedtls_ssl_dtls_replay_update( mbedtls_ssl_context *ssl )
{
    uint64_t rec_seqnum = ssl_load_six_bytes( ssl->in_ctr + 2 );

    if( ssl->conf->anti_replay == MBEDTLS_SSL_ANTI_REPLAY_DISABLED )
        return;

    if( rec_seqnum > ssl->in_window_top )
    {
        /* Update window_top and the contents of the window */
        uint64_t shift = rec_seqnum - ssl->in_window_top;

        if( shift >= 64 )
            ssl->in_window = 1;
        else
        {
            ssl->in_window <<= shift;
            ssl->in_window |= 1;
        }

        ssl->in_window_top = rec_seqnum;
    }
    else
    {
        /* Mark that number as seen in the current window */
        uint64_t bit = ssl->in_window_top - rec_seqnum;

        if( bit < 64 ) /* Always true, but be extra sure */
            ssl->in_window |= (uint64_t) 1 << bit;
    }
}
#endif /* MBEDTLS_SSL_DTLS_ANTI_REPLAY */

#if defined(MBEDTLS_SSL_DTLS_CLIENT_PORT_REUSE) && defined(MBEDTLS_SSL_SRV_C)
/* Forward declaration */
static int ssl_session_reset_int( mbedtls_ssl_context *ssl, int partial );

/*
 * Without any SSL context, check if a datagram looks like a ClientHello with
 * a valid cookie, and if it doesn't, generate a HelloVerifyRequest message.
 * Both input and output include full DTLS headers.
 *
 * - if cookie is valid, return 0
 * - if ClientHello looks superficially valid but cookie is not,
 *   fill obuf and set olen, then
 *   return MBEDTLS_ERR_SSL_HELLO_VERIFY_REQUIRED
 * - otherwise return a specific error code
 */
static int ssl_check_dtls_clihlo_cookie(
                           mbedtls_ssl_cookie_write_t *f_cookie_write,
                           mbedtls_ssl_cookie_check_t *f_cookie_check,
                           void *p_cookie,
                           const unsigned char *cli_id, size_t cli_id_len,
                           const unsigned char *in, size_t in_len,
                           unsigned char *obuf, size_t buf_len, size_t *olen )
{
    size_t sid_len, cookie_len;
    unsigned char *p;

    if( f_cookie_write == NULL || f_cookie_check == NULL )
        return( MBEDTLS_ERR_SSL_BAD_INPUT_DATA );

    /*
     * Structure of ClientHello with record and handshake headers,
     * and expected values. We don't need to check a lot, more checks will be
     * done when actually parsing the ClientHello - skipping those checks
     * avoids code duplication and does not make cookie forging any easier.
     *
     *  0-0  ContentType type;                  copied, must be handshake
     *  1-2  ProtocolVersion version;           copied
     *  3-4  uint16 epoch;                      copied, must be 0
     *  5-10 uint48 sequence_number;            copied
     * 11-12 uint16 length;                     (ignored)
     *
     * 13-13 HandshakeType msg_type;            (ignored)
     * 14-16 uint24 length;                     (ignored)
     * 17-18 uint16 message_seq;                copied
     * 19-21 uint24 fragment_offset;            copied, must be 0
     * 22-24 uint24 fragment_length;            (ignored)
     *
     * 25-26 ProtocolVersion client_version;    (ignored)
     * 27-58 Random random;                     (ignored)
     * 59-xx SessionID session_id;              1 byte len + sid_len content
     * 60+   opaque cookie<0..2^8-1>;           1 byte len + content
     *       ...
     *
     * Minimum length is 61 bytes.
     */
    if( in_len < 61 ||
        in[0] != MBEDTLS_SSL_MSG_HANDSHAKE ||
        in[3] != 0 || in[4] != 0 ||
        in[19] != 0 || in[20] != 0 || in[21] != 0 )
    {
        return( MBEDTLS_ERR_SSL_BAD_HS_CLIENT_HELLO );
    }

    sid_len = in[59];
    if( sid_len > in_len - 61 )
        return( MBEDTLS_ERR_SSL_BAD_HS_CLIENT_HELLO );

    cookie_len = in[60 + sid_len];
    if( cookie_len > in_len - 60 )
        return( MBEDTLS_ERR_SSL_BAD_HS_CLIENT_HELLO );

    if( f_cookie_check( p_cookie, in + sid_len + 61, cookie_len,
                        cli_id, cli_id_len ) == 0 )
    {
        /* Valid cookie */
        return( 0 );
    }

    /*
     * If we get here, we've got an invalid cookie, let's prepare HVR.
     *
     *  0-0  ContentType type;                  copied
     *  1-2  ProtocolVersion version;           copied
     *  3-4  uint16 epoch;                      copied
     *  5-10 uint48 sequence_number;            copied
     * 11-12 uint16 length;                     olen - 13
     *
     * 13-13 HandshakeType msg_type;            hello_verify_request
     * 14-16 uint24 length;                     olen - 25
     * 17-18 uint16 message_seq;                copied
     * 19-21 uint24 fragment_offset;            copied
     * 22-24 uint24 fragment_length;            olen - 25
     *
     * 25-26 ProtocolVersion server_version;    0xfe 0xff
     * 27-27 opaque cookie<0..2^8-1>;           cookie_len = olen - 27, cookie
     *
     * Minimum length is 28.
     */
    if( buf_len < 28 )
        return( MBEDTLS_ERR_SSL_BUFFER_TOO_SMALL );

    /* Copy most fields and adapt others */
    memcpy( obuf, in, 25 );
    obuf[13] = MBEDTLS_SSL_HS_HELLO_VERIFY_REQUEST;
    obuf[25] = 0xfe;
    obuf[26] = 0xff;

    /* Generate and write actual cookie */
    p = obuf + 28;
    if( f_cookie_write( p_cookie,
                        &p, obuf + buf_len, cli_id, cli_id_len ) != 0 )
    {
        return( MBEDTLS_ERR_SSL_INTERNAL_ERROR );
    }

    *olen = p - obuf;

    /* Go back and fill length fields */
    obuf[27] = (unsigned char)( *olen - 28 );

    obuf[14] = obuf[22] = (unsigned char)( ( *olen - 25 ) >> 16 );
    obuf[15] = obuf[23] = (unsigned char)( ( *olen - 25 ) >>  8 );
    obuf[16] = obuf[24] = (unsigned char)( ( *olen - 25 )       );

    obuf[11] = (unsigned char)( ( *olen - 13 ) >>  8 );
    obuf[12] = (unsigned char)( ( *olen - 13 )       );

    return( MBEDTLS_ERR_SSL_HELLO_VERIFY_REQUIRED );
}

/*
 * Handle possible client reconnect with the same UDP quadruplet
 * (RFC 6347 Section 4.2.8).
 *
 * Called by ssl_parse_record_header() in case we receive an epoch 0 record
 * that looks like a ClientHello.
 *
 * - if the input looks like a ClientHello without cookies,
 *   send back HelloVerifyRequest, then
 *   return MBEDTLS_ERR_SSL_HELLO_VERIFY_REQUIRED
 * - if the input looks like a ClientHello with a valid cookie,
 *   reset the session of the current context, and
 *   return MBEDTLS_ERR_SSL_CLIENT_RECONNECT
 * - if anything goes wrong, return a specific error code
 *
 * mbedtls_ssl_read_record() will ignore the record if anything else than
 * MBEDTLS_ERR_SSL_CLIENT_RECONNECT or 0 is returned, although this function
 * cannot not return 0.
 */
static int ssl_handle_possible_reconnect( mbedtls_ssl_context *ssl )
{
    int ret;
    size_t len;

    ret = ssl_check_dtls_clihlo_cookie(
            ssl->conf->f_cookie_write,
            ssl->conf->f_cookie_check,
            ssl->conf->p_cookie,
            ssl->cli_id, ssl->cli_id_len,
            ssl->in_buf, ssl->in_left,
            ssl->out_buf, MBEDTLS_SSL_OUT_CONTENT_LEN, &len );

    MBEDTLS_SSL_DEBUG_RET( 2, "ssl_check_dtls_clihlo_cookie", ret );

    if( ret == MBEDTLS_ERR_SSL_HELLO_VERIFY_REQUIRED )
    {
        /* Don't check write errors as we can't do anything here.
         * If the error is permanent we'll catch it later,
         * if it's not, then hopefully it'll work next time. */
        (void) ssl->f_send( ssl->p_bio, ssl->out_buf, len );

        return( MBEDTLS_ERR_SSL_HELLO_VERIFY_REQUIRED );
    }

    if( ret == 0 )
    {
        /* Got a valid cookie, partially reset context */
        if( ( ret = ssl_session_reset_int( ssl, 1 ) ) != 0 )
        {
            MBEDTLS_SSL_DEBUG_RET( 1, "reset", ret );
            return( ret );
        }

        return( MBEDTLS_ERR_SSL_CLIENT_RECONNECT );
    }

    return( ret );
}
#endif /* MBEDTLS_SSL_DTLS_CLIENT_PORT_REUSE && MBEDTLS_SSL_SRV_C */

/*
 * ContentType type;
 * ProtocolVersion version;
 * uint16 epoch;            // DTLS only
 * uint48 sequence_number;  // DTLS only
 * uint16 length;
 *
 * Return 0 if header looks sane (and, for DTLS, the record is expected)
 * MBEDTLS_ERR_SSL_INVALID_RECORD if the header looks bad,
 * MBEDTLS_ERR_SSL_UNEXPECTED_RECORD (DTLS only) if sane but unexpected.
 *
 * With DTLS, mbedtls_ssl_read_record() will:
 * 1. proceed with the record if this function returns 0
 * 2. drop only the current record if this function returns UNEXPECTED_RECORD
 * 3. return CLIENT_RECONNECT if this function return that value
 * 4. drop the whole datagram if this function returns anything else.
 * Point 2 is needed when the peer is resending, and we have already received
 * the first record from a datagram but are still waiting for the others.
 */
static int ssl_parse_record_header( mbedtls_ssl_context *ssl )
{
    int major_ver, minor_ver;

    MBEDTLS_SSL_DEBUG_BUF( 4, "input record header", ssl->in_hdr, mbedtls_ssl_hdr_len( ssl ) );

    ssl->in_msgtype =  ssl->in_hdr[0];
    ssl->in_msglen = ( ssl->in_len[0] << 8 ) | ssl->in_len[1];
    mbedtls_ssl_read_version( &major_ver, &minor_ver, ssl->conf->transport, ssl->in_hdr + 1 );

    MBEDTLS_SSL_DEBUG_MSG( 3, ( "input record: msgtype = %d, "
                        "version = [%d:%d], msglen = %d",
                        ssl->in_msgtype,
                        major_ver, minor_ver, ssl->in_msglen ) );

    /* Check record type */
    if( ssl->in_msgtype != MBEDTLS_SSL_MSG_HANDSHAKE &&
        ssl->in_msgtype != MBEDTLS_SSL_MSG_ALERT &&
        ssl->in_msgtype != MBEDTLS_SSL_MSG_CHANGE_CIPHER_SPEC &&
        ssl->in_msgtype != MBEDTLS_SSL_MSG_APPLICATION_DATA )
    {
        MBEDTLS_SSL_DEBUG_MSG( 1, ( "unknown record type" ) );

#if defined(MBEDTLS_SSL_PROTO_DTLS)
        /* Silently ignore invalid DTLS records as recommended by RFC 6347
         * Section 4.1.2.7 */
        if( ssl->conf->transport != MBEDTLS_SSL_TRANSPORT_DATAGRAM )
#endif /* MBEDTLS_SSL_PROTO_DTLS */
            mbedtls_ssl_send_alert_message( ssl, MBEDTLS_SSL_ALERT_LEVEL_FATAL,
                                    MBEDTLS_SSL_ALERT_MSG_UNEXPECTED_MESSAGE );

        return( MBEDTLS_ERR_SSL_INVALID_RECORD );
    }

    /* Check version */
    if( major_ver != ssl->major_ver )
    {
        MBEDTLS_SSL_DEBUG_MSG( 1, ( "major version mismatch" ) );
        return( MBEDTLS_ERR_SSL_INVALID_RECORD );
    }

    if( minor_ver > ssl->conf->max_minor_ver )
    {
        MBEDTLS_SSL_DEBUG_MSG( 1, ( "minor version mismatch" ) );
        return( MBEDTLS_ERR_SSL_INVALID_RECORD );
    }

    /* Check length against the size of our buffer */
    if( ssl->in_msglen > MBEDTLS_SSL_IN_BUFFER_LEN
                         - (size_t)( ssl->in_msg - ssl->in_buf ) )
    {
        MBEDTLS_SSL_DEBUG_MSG( 1, ( "bad message length" ) );
        return( MBEDTLS_ERR_SSL_INVALID_RECORD );
    }

    /*
     * DTLS-related tests.
     * Check epoch before checking length constraint because
     * the latter varies with the epoch. E.g., if a ChangeCipherSpec
     * message gets duplicated before the corresponding Finished message,
     * the second ChangeCipherSpec should be discarded because it belongs
     * to an old epoch, but not because its length is shorter than
     * the minimum record length for packets using the new record transform.
     * Note that these two kinds of failures are handled differently,
     * as an unexpected record is silently skipped but an invalid
     * record leads to the entire datagram being dropped.
     */
#if defined(MBEDTLS_SSL_PROTO_DTLS)
    if( ssl->conf->transport == MBEDTLS_SSL_TRANSPORT_DATAGRAM )
    {
        unsigned int rec_epoch = ( ssl->in_ctr[0] << 8 ) | ssl->in_ctr[1];

        /* Check epoch (and sequence number) with DTLS */
        if( rec_epoch != ssl->in_epoch )
        {
            MBEDTLS_SSL_DEBUG_MSG( 1, ( "record from another epoch: "
                                        "expected %d, received %d",
                                        ssl->in_epoch, rec_epoch ) );

#if defined(MBEDTLS_SSL_DTLS_CLIENT_PORT_REUSE) && defined(MBEDTLS_SSL_SRV_C)
            /*
             * Check for an epoch 0 ClientHello. We can't use in_msg here to
             * access the first byte of record content (handshake type), as we
             * have an active transform (possibly iv_len != 0), so use the
             * fact that the record header len is 13 instead.
             */
            if( ssl->conf->endpoint == MBEDTLS_SSL_IS_SERVER &&
                ssl->state == MBEDTLS_SSL_HANDSHAKE_OVER &&
                rec_epoch == 0 &&
                ssl->in_msgtype == MBEDTLS_SSL_MSG_HANDSHAKE &&
                ssl->in_left > 13 &&
                ssl->in_buf[13] == MBEDTLS_SSL_HS_CLIENT_HELLO )
            {
                MBEDTLS_SSL_DEBUG_MSG( 1, ( "possible client reconnect "
                                            "from the same port" ) );
                return( ssl_handle_possible_reconnect( ssl ) );
            }
            else
#endif /* MBEDTLS_SSL_DTLS_CLIENT_PORT_REUSE && MBEDTLS_SSL_SRV_C */
            {
                /* Consider buffering the record. */
                if( rec_epoch == (unsigned int) ssl->in_epoch + 1 )
                {
                    MBEDTLS_SSL_DEBUG_MSG( 2, ( "Consider record for buffering" ) );
                    return( MBEDTLS_ERR_SSL_EARLY_MESSAGE );
                }

                return( MBEDTLS_ERR_SSL_UNEXPECTED_RECORD );
            }
        }

#if defined(MBEDTLS_SSL_DTLS_ANTI_REPLAY)
        /* Replay detection only works for the current epoch */
        if( rec_epoch == ssl->in_epoch &&
            mbedtls_ssl_dtls_replay_check( ssl ) != 0 )
        {
            MBEDTLS_SSL_DEBUG_MSG( 1, ( "replayed record" ) );
            return( MBEDTLS_ERR_SSL_UNEXPECTED_RECORD );
        }
#endif

        /* Drop unexpected ApplicationData records,
         * except at the beginning of renegotiations */
        if( ssl->in_msgtype == MBEDTLS_SSL_MSG_APPLICATION_DATA &&
            ssl->state != MBEDTLS_SSL_HANDSHAKE_OVER
#if defined(MBEDTLS_SSL_RENEGOTIATION)
            && ! ( ssl->renego_status == MBEDTLS_SSL_RENEGOTIATION_IN_PROGRESS &&
                   ssl->state == MBEDTLS_SSL_SERVER_HELLO )
#endif
            )
        {
            MBEDTLS_SSL_DEBUG_MSG( 1, ( "dropping unexpected ApplicationData" ) );
            return( MBEDTLS_ERR_SSL_UNEXPECTED_RECORD );
        }
    }
#endif /* MBEDTLS_SSL_PROTO_DTLS */


    /* Check length against bounds of the current transform and version */
    if( ssl->transform_in == NULL )
    {
        if( ssl->in_msglen < 1 ||
            ssl->in_msglen > MBEDTLS_SSL_IN_CONTENT_LEN )
        {
            MBEDTLS_SSL_DEBUG_MSG( 1, ( "bad message length" ) );
            return( MBEDTLS_ERR_SSL_INVALID_RECORD );
        }
    }
    else
    {
        if( ssl->in_msglen < ssl->transform_in->minlen )
        {
            MBEDTLS_SSL_DEBUG_MSG( 1, ( "bad message length" ) );
            return( MBEDTLS_ERR_SSL_INVALID_RECORD );
        }

#if defined(MBEDTLS_SSL_PROTO_SSL3)
        if( ssl->minor_ver == MBEDTLS_SSL_MINOR_VERSION_0 &&
            ssl->in_msglen > ssl->transform_in->minlen + MBEDTLS_SSL_IN_CONTENT_LEN )
        {
            MBEDTLS_SSL_DEBUG_MSG( 1, ( "bad message length" ) );
            return( MBEDTLS_ERR_SSL_INVALID_RECORD );
        }
#endif
#if defined(MBEDTLS_SSL_PROTO_TLS1) || defined(MBEDTLS_SSL_PROTO_TLS1_1) || \
    defined(MBEDTLS_SSL_PROTO_TLS1_2)
        /*
         * TLS encrypted messages can have up to 256 bytes of padding
         */
        if( ssl->minor_ver >= MBEDTLS_SSL_MINOR_VERSION_1 &&
            ssl->in_msglen > ssl->transform_in->minlen +
                             MBEDTLS_SSL_IN_CONTENT_LEN + 256 )
        {
            MBEDTLS_SSL_DEBUG_MSG( 1, ( "bad message length" ) );
            return( MBEDTLS_ERR_SSL_INVALID_RECORD );
        }
#endif
    }

    return( 0 );
}

/*
 * If applicable, decrypt (and decompress) record content
 */
static int ssl_prepare_record_content( mbedtls_ssl_context *ssl )
{
    int ret, done = 0;

    MBEDTLS_SSL_DEBUG_BUF( 4, "input record from network",
                   ssl->in_hdr, mbedtls_ssl_hdr_len( ssl ) + ssl->in_msglen );

#if defined(MBEDTLS_SSL_HW_RECORD_ACCEL)
    if( mbedtls_ssl_hw_record_read != NULL )
    {
        MBEDTLS_SSL_DEBUG_MSG( 2, ( "going for mbedtls_ssl_hw_record_read()" ) );

        ret = mbedtls_ssl_hw_record_read( ssl );
        if( ret != 0 && ret != MBEDTLS_ERR_SSL_HW_ACCEL_FALLTHROUGH )
        {
            MBEDTLS_SSL_DEBUG_RET( 1, "mbedtls_ssl_hw_record_read", ret );
            return( MBEDTLS_ERR_SSL_HW_ACCEL_FAILED );
        }

        if( ret == 0 )
            done = 1;
    }
#endif /* MBEDTLS_SSL_HW_RECORD_ACCEL */
    if( !done && ssl->transform_in != NULL )
    {
        if( ( ret = ssl_decrypt_buf( ssl ) ) != 0 )
        {
            MBEDTLS_SSL_DEBUG_RET( 1, "ssl_decrypt_buf", ret );
            return( ret );
        }

        MBEDTLS_SSL_DEBUG_BUF( 4, "input payload after decrypt",
                       ssl->in_msg, ssl->in_msglen );

        if( ssl->in_msglen > MBEDTLS_SSL_IN_CONTENT_LEN )
        {
            MBEDTLS_SSL_DEBUG_MSG( 1, ( "bad message length" ) );
            return( MBEDTLS_ERR_SSL_INVALID_RECORD );
        }
    }

#if defined(MBEDTLS_ZLIB_SUPPORT)
    if( ssl->transform_in != NULL &&
        ssl->session_in->compression == MBEDTLS_SSL_COMPRESS_DEFLATE )
    {
        if( ( ret = ssl_decompress_buf( ssl ) ) != 0 )
        {
            MBEDTLS_SSL_DEBUG_RET( 1, "ssl_decompress_buf", ret );
            return( ret );
        }
    }
#endif /* MBEDTLS_ZLIB_SUPPORT */

#if defined(MBEDTLS_SSL_DTLS_ANTI_REPLAY)
    if( ssl->conf->transport == MBEDTLS_SSL_TRANSPORT_DATAGRAM )
    {
        mbedtls_ssl_dtls_replay_update( ssl );
    }
#endif

    return( 0 );
}

static void ssl_handshake_wrapup_free_hs_transform( mbedtls_ssl_context *ssl );

/*
 * Read a record.
 *
 * Silently ignore non-fatal alert (and for DTLS, invalid records as well,
 * RFC 6347 4.1.2.7) and continue reading until a valid record is found.
 *
 */

/* Helper functions for mbedtls_ssl_read_record(). */
static int ssl_consume_current_message( mbedtls_ssl_context *ssl );
static int ssl_get_next_record( mbedtls_ssl_context *ssl );
static int ssl_record_is_in_progress( mbedtls_ssl_context *ssl );

int mbedtls_ssl_read_record( mbedtls_ssl_context *ssl,
                             unsigned update_hs_digest )
{
    int ret;

    MBEDTLS_SSL_DEBUG_MSG( 2, ( "=> read record" ) );

    if( ssl->keep_current_message == 0 )
    {
        do {

            ret = ssl_consume_current_message( ssl );
            if( ret != 0 )
                return( ret );

            if( ssl_record_is_in_progress( ssl ) == 0 )
            {
#if defined(MBEDTLS_SSL_PROTO_DTLS)
                int have_buffered = 0;

                /* We only check for buffered messages if the
                 * current datagram is fully consumed. */
                if( ssl->conf->transport == MBEDTLS_SSL_TRANSPORT_DATAGRAM &&
                    ssl_next_record_is_in_datagram( ssl ) == 0 )
                {
                    if( ssl_load_buffered_message( ssl ) == 0 )
                        have_buffered = 1;
                }

                if( have_buffered == 0 )
#endif /* MBEDTLS_SSL_PROTO_DTLS */
                {
                    ret = ssl_get_next_record( ssl );
                    if( ret == MBEDTLS_ERR_SSL_CONTINUE_PROCESSING )
                        continue;

                    if( ret != 0 )
                    {
                        MBEDTLS_SSL_DEBUG_RET( 1, ( "ssl_get_next_record" ), ret );
                        return( ret );
                    }
                }
            }

            ret = mbedtls_ssl_handle_message_type( ssl );

#if defined(MBEDTLS_SSL_PROTO_DTLS)
            if( ret == MBEDTLS_ERR_SSL_EARLY_MESSAGE )
            {
                /* Buffer future message */
                ret = ssl_buffer_message( ssl );
                if( ret != 0 )
                    return( ret );

                ret = MBEDTLS_ERR_SSL_CONTINUE_PROCESSING;
            }
#endif /* MBEDTLS_SSL_PROTO_DTLS */

        } while( MBEDTLS_ERR_SSL_NON_FATAL           == ret  ||
                 MBEDTLS_ERR_SSL_CONTINUE_PROCESSING == ret );

        if( 0 != ret )
        {
            MBEDTLS_SSL_DEBUG_RET( 1, ( "mbedtls_ssl_handle_message_type" ), ret );
            return( ret );
        }

        if( ssl->in_msgtype == MBEDTLS_SSL_MSG_HANDSHAKE &&
            update_hs_digest == 1 )
        {
            mbedtls_ssl_update_handshake_status( ssl );
        }
    }
    else
    {
        MBEDTLS_SSL_DEBUG_MSG( 2, ( "reuse previously read message" ) );
        ssl->keep_current_message = 0;
    }

    MBEDTLS_SSL_DEBUG_MSG( 2, ( "<= read record" ) );

    return( 0 );
}

#if defined(MBEDTLS_SSL_PROTO_DTLS)
static int ssl_next_record_is_in_datagram( mbedtls_ssl_context *ssl )
{
    if( ssl->in_left > ssl->next_record_offset )
        return( 1 );

    return( 0 );
}

static int ssl_load_buffered_message( mbedtls_ssl_context *ssl )
{
    mbedtls_ssl_handshake_params * const hs = ssl->handshake;
    mbedtls_ssl_hs_buffer * hs_buf;
    int ret = 0;

    if( hs == NULL )
        return( -1 );

    MBEDTLS_SSL_DEBUG_MSG( 2, ( "=> ssl_load_buffered_messsage" ) );

    if( ssl->state == MBEDTLS_SSL_CLIENT_CHANGE_CIPHER_SPEC ||
        ssl->state == MBEDTLS_SSL_SERVER_CHANGE_CIPHER_SPEC )
    {
        /* Check if we have seen a ChangeCipherSpec before.
         * If yes, synthesize a CCS record. */
        if( !hs->buffering.seen_ccs )
        {
            MBEDTLS_SSL_DEBUG_MSG( 2, ( "CCS not seen in the current flight" ) );
            ret = -1;
            goto exit;
        }

        MBEDTLS_SSL_DEBUG_MSG( 2, ( "Injecting buffered CCS message" ) );
        ssl->in_msgtype = MBEDTLS_SSL_MSG_CHANGE_CIPHER_SPEC;
        ssl->in_msglen = 1;
        ssl->in_msg[0] = 1;

        /* As long as they are equal, the exact value doesn't matter. */
        ssl->in_left            = 0;
        ssl->next_record_offset = 0;

        hs->buffering.seen_ccs = 0;
        goto exit;
    }

#if defined(MBEDTLS_DEBUG_C)
    /* Debug only */
    {
        unsigned offset;
        for( offset = 1; offset < MBEDTLS_SSL_MAX_BUFFERED_HS; offset++ )
        {
            hs_buf = &hs->buffering.hs[offset];
            if( hs_buf->is_valid == 1 )
            {
                MBEDTLS_SSL_DEBUG_MSG( 2, ( "Future message with sequence number %u %s buffered.",
                            hs->in_msg_seq + offset,
                            hs_buf->is_complete ? "fully" : "partially" ) );
            }
        }
    }
#endif /* MBEDTLS_DEBUG_C */

    /* Check if we have buffered and/or fully reassembled the
     * next handshake message. */
    hs_buf = &hs->buffering.hs[0];
    if( ( hs_buf->is_valid == 1 ) && ( hs_buf->is_complete == 1 ) )
    {
        /* Synthesize a record containing the buffered HS message. */
        size_t msg_len = ( hs_buf->data[1] << 16 ) |
                         ( hs_buf->data[2] << 8  ) |
                           hs_buf->data[3];

        /* Double-check that we haven't accidentally buffered
         * a message that doesn't fit into the input buffer. */
        if( msg_len + 12 > MBEDTLS_SSL_IN_CONTENT_LEN )
        {
            MBEDTLS_SSL_DEBUG_MSG( 1, ( "should never happen" ) );
            return( MBEDTLS_ERR_SSL_INTERNAL_ERROR );
        }

        MBEDTLS_SSL_DEBUG_MSG( 2, ( "Next handshake message has been buffered - load" ) );
        MBEDTLS_SSL_DEBUG_BUF( 3, "Buffered handshake message (incl. header)",
                               hs_buf->data, msg_len + 12 );

        ssl->in_msgtype = MBEDTLS_SSL_MSG_HANDSHAKE;
        ssl->in_hslen   = msg_len + 12;
        ssl->in_msglen  = msg_len + 12;
        memcpy( ssl->in_msg, hs_buf->data, ssl->in_hslen );

        ret = 0;
        goto exit;
    }
    else
    {
        MBEDTLS_SSL_DEBUG_MSG( 2, ( "Next handshake message %u not or only partially bufffered",
                                    hs->in_msg_seq ) );
    }

    ret = -1;

exit:

    MBEDTLS_SSL_DEBUG_MSG( 2, ( "<= ssl_load_buffered_message" ) );
    return( ret );
}

static int ssl_buffer_make_space( mbedtls_ssl_context *ssl,
                                  size_t desired )
{
    int offset;
    mbedtls_ssl_handshake_params * const hs = ssl->handshake;
    MBEDTLS_SSL_DEBUG_MSG( 2, ( "Attempt to free buffered messages to have %u bytes available",
                                (unsigned) desired ) );

    /* Get rid of future records epoch first, if such exist. */
    ssl_free_buffered_record( ssl );

    /* Check if we have enough space available now. */
    if( desired <= ( MBEDTLS_SSL_DTLS_MAX_BUFFERING -
                     hs->buffering.total_bytes_buffered ) )
    {
        MBEDTLS_SSL_DEBUG_MSG( 2, ( "Enough space available after freeing future epoch record" ) );
        return( 0 );
    }

    /* We don't have enough space to buffer the next expected handshake
     * message. Remove buffers used for future messages to gain space,
     * starting with the most distant one. */
    for( offset = MBEDTLS_SSL_MAX_BUFFERED_HS - 1;
         offset >= 0; offset-- )
    {
        MBEDTLS_SSL_DEBUG_MSG( 2, ( "Free buffering slot %d to make space for reassembly of next handshake message",
                                    offset ) );

        ssl_buffering_free_slot( ssl, (uint8_t) offset );

        /* Check if we have enough space available now. */
        if( desired <= ( MBEDTLS_SSL_DTLS_MAX_BUFFERING -
                         hs->buffering.total_bytes_buffered ) )
        {
            MBEDTLS_SSL_DEBUG_MSG( 2, ( "Enough space available after freeing buffered HS messages" ) );
            return( 0 );
        }
    }

    return( -1 );
}

static int ssl_buffer_message( mbedtls_ssl_context *ssl )
{
    int ret = 0;
    mbedtls_ssl_handshake_params * const hs = ssl->handshake;

    if( hs == NULL )
        return( 0 );

    MBEDTLS_SSL_DEBUG_MSG( 2, ( "=> ssl_buffer_message" ) );

    switch( ssl->in_msgtype )
    {
        case MBEDTLS_SSL_MSG_CHANGE_CIPHER_SPEC:
            MBEDTLS_SSL_DEBUG_MSG( 2, ( "Remember CCS message" ) );

            hs->buffering.seen_ccs = 1;
            break;

        case MBEDTLS_SSL_MSG_HANDSHAKE:
        {
            unsigned recv_msg_seq_offset;
            unsigned recv_msg_seq = ( ssl->in_msg[4] << 8 ) | ssl->in_msg[5];
            mbedtls_ssl_hs_buffer *hs_buf;
            size_t msg_len = ssl->in_hslen - 12;

            /* We should never receive an old handshake
             * message - double-check nonetheless. */
            if( recv_msg_seq < ssl->handshake->in_msg_seq )
            {
                MBEDTLS_SSL_DEBUG_MSG( 1, ( "should never happen" ) );
                return( MBEDTLS_ERR_SSL_INTERNAL_ERROR );
            }

            recv_msg_seq_offset = recv_msg_seq - ssl->handshake->in_msg_seq;
            if( recv_msg_seq_offset >= MBEDTLS_SSL_MAX_BUFFERED_HS )
            {
                /* Silently ignore -- message too far in the future */
                MBEDTLS_SSL_DEBUG_MSG( 2,
                 ( "Ignore future HS message with sequence number %u, "
                   "buffering window %u - %u",
                   recv_msg_seq, ssl->handshake->in_msg_seq,
                   ssl->handshake->in_msg_seq + MBEDTLS_SSL_MAX_BUFFERED_HS - 1 ) );

                goto exit;
            }

            MBEDTLS_SSL_DEBUG_MSG( 2, ( "Buffering HS message with sequence number %u, offset %u ",
                                        recv_msg_seq, recv_msg_seq_offset ) );

            hs_buf = &hs->buffering.hs[ recv_msg_seq_offset ];

            /* Check if the buffering for this seq nr has already commenced. */
            if( !hs_buf->is_valid )
            {
                size_t reassembly_buf_sz;

                hs_buf->is_fragmented =
                    ( ssl_hs_is_proper_fragment( ssl ) == 1 );

                /* We copy the message back into the input buffer
                 * after reassembly, so check that it's not too large.
                 * This is an implementation-specific limitation
                 * and not one from the standard, hence it is not
                 * checked in ssl_check_hs_header(). */
                if( msg_len + 12 > MBEDTLS_SSL_IN_CONTENT_LEN )
                {
                    /* Ignore message */
                    goto exit;
                }

                /* Check if we have enough space to buffer the message. */
                if( hs->buffering.total_bytes_buffered >
                    MBEDTLS_SSL_DTLS_MAX_BUFFERING )
                {
                    MBEDTLS_SSL_DEBUG_MSG( 1, ( "should never happen" ) );
                    return( MBEDTLS_ERR_SSL_INTERNAL_ERROR );
                }

                reassembly_buf_sz = ssl_get_reassembly_buffer_size( msg_len,
                                                       hs_buf->is_fragmented );

                if( reassembly_buf_sz > ( MBEDTLS_SSL_DTLS_MAX_BUFFERING -
                                          hs->buffering.total_bytes_buffered ) )
                {
                    if( recv_msg_seq_offset > 0 )
                    {
                        /* If we can't buffer a future message because
                         * of space limitations -- ignore. */
                        MBEDTLS_SSL_DEBUG_MSG( 2, ( "Buffering of future message of size %u would exceed the compile-time limit %u (already %u bytes buffered) -- ignore\n",
                             (unsigned) msg_len, MBEDTLS_SSL_DTLS_MAX_BUFFERING,
                             (unsigned) hs->buffering.total_bytes_buffered ) );
                        goto exit;
                    }
                    else
                    {
                        MBEDTLS_SSL_DEBUG_MSG( 2, ( "Buffering of future message of size %u would exceed the compile-time limit %u (already %u bytes buffered) -- attempt to make space by freeing buffered future messages\n",
                             (unsigned) msg_len, MBEDTLS_SSL_DTLS_MAX_BUFFERING,
                             (unsigned) hs->buffering.total_bytes_buffered ) );
                    }

                    if( ssl_buffer_make_space( ssl, reassembly_buf_sz ) != 0 )
                    {
                        MBEDTLS_SSL_DEBUG_MSG( 2, ( "Reassembly of next message of size %u (%u with bitmap) would exceed the compile-time limit %u (already %u bytes buffered) -- fail\n",
                             (unsigned) msg_len,
                             (unsigned) reassembly_buf_sz,
                             MBEDTLS_SSL_DTLS_MAX_BUFFERING,
                             (unsigned) hs->buffering.total_bytes_buffered ) );
                        ret = MBEDTLS_ERR_SSL_BUFFER_TOO_SMALL;
                        goto exit;
                    }
                }

                MBEDTLS_SSL_DEBUG_MSG( 2, ( "initialize reassembly, total length = %d",
                                            msg_len ) );

                hs_buf->data = mbedtls_calloc( 1, reassembly_buf_sz );
                if( hs_buf->data == NULL )
                {
                    ret = MBEDTLS_ERR_SSL_ALLOC_FAILED;
                    goto exit;
                }
                hs_buf->data_len = reassembly_buf_sz;

                /* Prepare final header: copy msg_type, length and message_seq,
                 * then add standardised fragment_offset and fragment_length */
                memcpy( hs_buf->data, ssl->in_msg, 6 );
                memset( hs_buf->data + 6, 0, 3 );
                memcpy( hs_buf->data + 9, hs_buf->data + 1, 3 );

                hs_buf->is_valid = 1;

                hs->buffering.total_bytes_buffered += reassembly_buf_sz;
            }
            else
            {
                /* Make sure msg_type and length are consistent */
                if( memcmp( hs_buf->data, ssl->in_msg, 4 ) != 0 )
                {
                    MBEDTLS_SSL_DEBUG_MSG( 1, ( "Fragment header mismatch - ignore" ) );
                    /* Ignore */
                    goto exit;
                }
            }

            if( !hs_buf->is_complete )
            {
                size_t frag_len, frag_off;
                unsigned char * const msg = hs_buf->data + 12;

                /*
                 * Check and copy current fragment
                 */

                /* Validation of header fields already done in
                 * mbedtls_ssl_prepare_handshake_record(). */
                frag_off = ssl_get_hs_frag_off( ssl );
                frag_len = ssl_get_hs_frag_len( ssl );

                MBEDTLS_SSL_DEBUG_MSG( 2, ( "adding fragment, offset = %d, length = %d",
                                            frag_off, frag_len ) );
                memcpy( msg + frag_off, ssl->in_msg + 12, frag_len );

                if( hs_buf->is_fragmented )
                {
                    unsigned char * const bitmask = msg + msg_len;
                    ssl_bitmask_set( bitmask, frag_off, frag_len );
                    hs_buf->is_complete = ( ssl_bitmask_check( bitmask,
                                                               msg_len ) == 0 );
                }
                else
                {
                    hs_buf->is_complete = 1;
                }

                MBEDTLS_SSL_DEBUG_MSG( 2, ( "message %scomplete",
                                   hs_buf->is_complete ? "" : "not yet " ) );
            }

            break;
        }

        default:
            /* We don't buffer other types of messages. */
            break;
    }

exit:

    MBEDTLS_SSL_DEBUG_MSG( 2, ( "<= ssl_buffer_message" ) );
    return( ret );
}
#endif /* MBEDTLS_SSL_PROTO_DTLS */

static int ssl_consume_current_message( mbedtls_ssl_context *ssl )
{
    /*
     * Consume last content-layer message and potentially
     * update in_msglen which keeps track of the contents'
     * consumption state.
     *
     * (1) Handshake messages:
     *     Remove last handshake message, move content
     *     and adapt in_msglen.
     *
     * (2) Alert messages:
     *     Consume whole record content, in_msglen = 0.
     *
     * (3) Change cipher spec:
     *     Consume whole record content, in_msglen = 0.
     *
     * (4) Application data:
     *     Don't do anything - the record layer provides
     *     the application data as a stream transport
     *     and consumes through mbedtls_ssl_read only.
     *
     */

    /* Case (1): Handshake messages */
    if( ssl->in_hslen != 0 )
    {
        /* Hard assertion to be sure that no application data
         * is in flight, as corrupting ssl->in_msglen during
         * ssl->in_offt != NULL is fatal. */
        if( ssl->in_offt != NULL )
        {
            MBEDTLS_SSL_DEBUG_MSG( 1, ( "should never happen" ) );
            return( MBEDTLS_ERR_SSL_INTERNAL_ERROR );
        }

        /*
         * Get next Handshake message in the current record
         */

        /* Notes:
         * (1) in_hslen is not necessarily the size of the
         *     current handshake content: If DTLS handshake
         *     fragmentation is used, that's the fragment
         *     size instead. Using the total handshake message
         *     size here is faulty and should be changed at
         *     some point.
         * (2) While it doesn't seem to cause problems, one
         *     has to be very careful not to assume that in_hslen
         *     is always <= in_msglen in a sensible communication.
         *     Again, it's wrong for DTLS handshake fragmentation.
         *     The following check is therefore mandatory, and
         *     should not be treated as a silently corrected assertion.
         *     Additionally, ssl->in_hslen might be arbitrarily out of
         *     bounds after handling a DTLS message with an unexpected
         *     sequence number, see mbedtls_ssl_prepare_handshake_record.
         */
        if( ssl->in_hslen < ssl->in_msglen )
        {
            ssl->in_msglen -= ssl->in_hslen;
            memmove( ssl->in_msg, ssl->in_msg + ssl->in_hslen,
                     ssl->in_msglen );

            MBEDTLS_SSL_DEBUG_BUF( 4, "remaining content in record",
                                   ssl->in_msg, ssl->in_msglen );
        }
        else
        {
            ssl->in_msglen = 0;
        }

        ssl->in_hslen   = 0;
    }
    /* Case (4): Application data */
    else if( ssl->in_offt != NULL )
    {
        return( 0 );
    }
    /* Everything else (CCS & Alerts) */
    else
    {
        ssl->in_msglen = 0;
    }

    return( 0 );
}

static int ssl_record_is_in_progress( mbedtls_ssl_context *ssl )
{
    if( ssl->in_msglen > 0 )
        return( 1 );

    return( 0 );
}

#if defined(MBEDTLS_SSL_PROTO_DTLS)

static void ssl_free_buffered_record( mbedtls_ssl_context *ssl )
{
    mbedtls_ssl_handshake_params * const hs = ssl->handshake;
    if( hs == NULL )
        return;

    if( hs->buffering.future_record.data != NULL )
    {
        hs->buffering.total_bytes_buffered -=
            hs->buffering.future_record.len;

        mbedtls_free( hs->buffering.future_record.data );
        hs->buffering.future_record.data = NULL;
    }
}

static int ssl_load_buffered_record( mbedtls_ssl_context *ssl )
{
    mbedtls_ssl_handshake_params * const hs = ssl->handshake;
    unsigned char * rec;
    size_t rec_len;
    unsigned rec_epoch;

    if( ssl->conf->transport != MBEDTLS_SSL_TRANSPORT_DATAGRAM )
        return( 0 );

    if( hs == NULL )
        return( 0 );

    rec       = hs->buffering.future_record.data;
    rec_len   = hs->buffering.future_record.len;
    rec_epoch = hs->buffering.future_record.epoch;

    if( rec == NULL )
        return( 0 );

    /* Only consider loading future records if the
     * input buffer is empty. */
    if( ssl_next_record_is_in_datagram( ssl ) == 1 )
        return( 0 );

    MBEDTLS_SSL_DEBUG_MSG( 2, ( "=> ssl_load_buffered_record" ) );

    if( rec_epoch != ssl->in_epoch )
    {
        MBEDTLS_SSL_DEBUG_MSG( 2, ( "Buffered record not from current epoch." ) );
        goto exit;
    }

    MBEDTLS_SSL_DEBUG_MSG( 2, ( "Found buffered record from current epoch - load" ) );

    /* Double-check that the record is not too large */
    if( rec_len > MBEDTLS_SSL_IN_BUFFER_LEN -
        (size_t)( ssl->in_hdr - ssl->in_buf ) )
    {
        MBEDTLS_SSL_DEBUG_MSG( 1, ( "should never happen" ) );
        return( MBEDTLS_ERR_SSL_INTERNAL_ERROR );
    }

    memcpy( ssl->in_hdr, rec, rec_len );
    ssl->in_left = rec_len;
    ssl->next_record_offset = 0;

    ssl_free_buffered_record( ssl );

exit:
    MBEDTLS_SSL_DEBUG_MSG( 2, ( "<= ssl_load_buffered_record" ) );
    return( 0 );
}

static int ssl_buffer_future_record( mbedtls_ssl_context *ssl )
{
    mbedtls_ssl_handshake_params * const hs = ssl->handshake;
    size_t const rec_hdr_len = 13;
    size_t const total_buf_sz = rec_hdr_len + ssl->in_msglen;

    /* Don't buffer future records outside handshakes. */
    if( hs == NULL )
        return( 0 );

    /* Only buffer handshake records (we are only interested
     * in Finished messages). */
    if( ssl->in_msgtype != MBEDTLS_SSL_MSG_HANDSHAKE )
        return( 0 );

    /* Don't buffer more than one future epoch record. */
    if( hs->buffering.future_record.data != NULL )
        return( 0 );

    /* Don't buffer record if there's not enough buffering space remaining. */
    if( total_buf_sz > ( MBEDTLS_SSL_DTLS_MAX_BUFFERING -
                         hs->buffering.total_bytes_buffered ) )
    {
        MBEDTLS_SSL_DEBUG_MSG( 2, ( "Buffering of future epoch record of size %u would exceed the compile-time limit %u (already %u bytes buffered) -- ignore\n",
                        (unsigned) total_buf_sz, MBEDTLS_SSL_DTLS_MAX_BUFFERING,
                        (unsigned) hs->buffering.total_bytes_buffered ) );
        return( 0 );
    }

    /* Buffer record */
    MBEDTLS_SSL_DEBUG_MSG( 2, ( "Buffer record from epoch %u",
                                ssl->in_epoch + 1 ) );
    MBEDTLS_SSL_DEBUG_BUF( 3, "Buffered record", ssl->in_hdr,
                           rec_hdr_len + ssl->in_msglen );

    /* ssl_parse_record_header() only considers records
     * of the next epoch as candidates for buffering. */
    hs->buffering.future_record.epoch = ssl->in_epoch + 1;
    hs->buffering.future_record.len   = total_buf_sz;

    hs->buffering.future_record.data =
        mbedtls_calloc( 1, hs->buffering.future_record.len );
    if( hs->buffering.future_record.data == NULL )
    {
        /* If we run out of RAM trying to buffer a
         * record from the next epoch, just ignore. */
        return( 0 );
    }

    memcpy( hs->buffering.future_record.data, ssl->in_hdr, total_buf_sz );

    hs->buffering.total_bytes_buffered += total_buf_sz;
    return( 0 );
}

#endif /* MBEDTLS_SSL_PROTO_DTLS */

static int ssl_get_next_record( mbedtls_ssl_context *ssl )
{
    int ret;

#if defined(MBEDTLS_SSL_PROTO_DTLS)
    /* We might have buffered a future record; if so,
     * and if the epoch matches now, load it.
     * On success, this call will set ssl->in_left to
     * the length of the buffered record, so that
     * the calls to ssl_fetch_input() below will
     * essentially be no-ops. */
    ret = ssl_load_buffered_record( ssl );
    if( ret != 0 )
        return( ret );
#endif /* MBEDTLS_SSL_PROTO_DTLS */

    if( ( ret = mbedtls_ssl_fetch_input( ssl, mbedtls_ssl_hdr_len( ssl ) ) ) != 0 )
    {
        MBEDTLS_SSL_DEBUG_RET( 1, "mbedtls_ssl_fetch_input", ret );
        return( ret );
    }

    if( ( ret = ssl_parse_record_header( ssl ) ) != 0 )
    {
#if defined(MBEDTLS_SSL_PROTO_DTLS)
        if( ssl->conf->transport == MBEDTLS_SSL_TRANSPORT_DATAGRAM &&
            ret != MBEDTLS_ERR_SSL_CLIENT_RECONNECT )
        {
            if( ret == MBEDTLS_ERR_SSL_EARLY_MESSAGE )
            {
                ret = ssl_buffer_future_record( ssl );
                if( ret != 0 )
                    return( ret );

                /* Fall through to handling of unexpected records */
                ret = MBEDTLS_ERR_SSL_UNEXPECTED_RECORD;
            }

            if( ret == MBEDTLS_ERR_SSL_UNEXPECTED_RECORD )
            {
                /* Skip unexpected record (but not whole datagram) */
                ssl->next_record_offset = ssl->in_msglen
                                        + mbedtls_ssl_hdr_len( ssl );

                MBEDTLS_SSL_DEBUG_MSG( 1, ( "discarding unexpected record "
                                            "(header)" ) );
            }
            else
            {
                /* Skip invalid record and the rest of the datagram */
                ssl->next_record_offset = 0;
                ssl->in_left = 0;

                MBEDTLS_SSL_DEBUG_MSG( 1, ( "discarding invalid record "
                                            "(header)" ) );
            }

            /* Get next record */
            return( MBEDTLS_ERR_SSL_CONTINUE_PROCESSING );
        }
#endif
        return( ret );
    }

    /*
     * Read and optionally decrypt the message contents
     */
    if( ( ret = mbedtls_ssl_fetch_input( ssl,
                                 mbedtls_ssl_hdr_len( ssl ) + ssl->in_msglen ) ) != 0 )
    {
        MBEDTLS_SSL_DEBUG_RET( 1, "mbedtls_ssl_fetch_input", ret );
        return( ret );
    }

    /* Done reading this record, get ready for the next one */
#if defined(MBEDTLS_SSL_PROTO_DTLS)
    if( ssl->conf->transport == MBEDTLS_SSL_TRANSPORT_DATAGRAM )
    {
        ssl->next_record_offset = ssl->in_msglen + mbedtls_ssl_hdr_len( ssl );
        if( ssl->next_record_offset < ssl->in_left )
        {
            MBEDTLS_SSL_DEBUG_MSG( 3, ( "more than one record within datagram" ) );
        }
    }
    else
#endif
        ssl->in_left = 0;

    if( ( ret = ssl_prepare_record_content( ssl ) ) != 0 )
    {
#if defined(MBEDTLS_SSL_PROTO_DTLS)
        if( ssl->conf->transport == MBEDTLS_SSL_TRANSPORT_DATAGRAM )
        {
            /* Silently discard invalid records */
            if( ret == MBEDTLS_ERR_SSL_INVALID_RECORD ||
                ret == MBEDTLS_ERR_SSL_INVALID_MAC )
            {
                /* Except when waiting for Finished as a bad mac here
                 * probably means something went wrong in the handshake
                 * (eg wrong psk used, mitm downgrade attempt, etc.) */
                if( ssl->state == MBEDTLS_SSL_CLIENT_FINISHED ||
                    ssl->state == MBEDTLS_SSL_SERVER_FINISHED )
                {
#if defined(MBEDTLS_SSL_ALL_ALERT_MESSAGES)
                    if( ret == MBEDTLS_ERR_SSL_INVALID_MAC )
                    {
                        mbedtls_ssl_send_alert_message( ssl,
                                MBEDTLS_SSL_ALERT_LEVEL_FATAL,
                                MBEDTLS_SSL_ALERT_MSG_BAD_RECORD_MAC );
                    }
#endif
                    return( ret );
                }

#if defined(MBEDTLS_SSL_DTLS_BADMAC_LIMIT)
                if( ssl->conf->badmac_limit != 0 &&
                    ++ssl->badmac_seen >= ssl->conf->badmac_limit )
                {
                    MBEDTLS_SSL_DEBUG_MSG( 1, ( "too many records with bad MAC" ) );
                    return( MBEDTLS_ERR_SSL_INVALID_MAC );
                }
#endif

                /* As above, invalid records cause
                 * dismissal of the whole datagram. */

                ssl->next_record_offset = 0;
                ssl->in_left = 0;

                MBEDTLS_SSL_DEBUG_MSG( 1, ( "discarding invalid record (mac)" ) );
                return( MBEDTLS_ERR_SSL_CONTINUE_PROCESSING );
            }

            return( ret );
        }
        else
#endif
        {
            /* Error out (and send alert) on invalid records */
#if defined(MBEDTLS_SSL_ALL_ALERT_MESSAGES)
            if( ret == MBEDTLS_ERR_SSL_INVALID_MAC )
            {
                mbedtls_ssl_send_alert_message( ssl,
                        MBEDTLS_SSL_ALERT_LEVEL_FATAL,
                        MBEDTLS_SSL_ALERT_MSG_BAD_RECORD_MAC );
            }
#endif
            return( ret );
        }
    }

    return( 0 );
}

int mbedtls_ssl_handle_message_type( mbedtls_ssl_context *ssl )
{
    int ret;

    /*
     * Handle particular types of records
     */
    if( ssl->in_msgtype == MBEDTLS_SSL_MSG_HANDSHAKE )
    {
        if( ( ret = mbedtls_ssl_prepare_handshake_record( ssl ) ) != 0 )
        {
            return( ret );
        }
    }

    if( ssl->in_msgtype == MBEDTLS_SSL_MSG_CHANGE_CIPHER_SPEC )
    {
        if( ssl->in_msglen != 1 )
        {
            MBEDTLS_SSL_DEBUG_MSG( 1, ( "invalid CCS message, len: %d",
                           ssl->in_msglen ) );
            return( MBEDTLS_ERR_SSL_INVALID_RECORD );
        }

        if( ssl->in_msg[0] != 1 )
        {
            MBEDTLS_SSL_DEBUG_MSG( 1, ( "invalid CCS message, content: %02x",
                                        ssl->in_msg[0] ) );
            return( MBEDTLS_ERR_SSL_INVALID_RECORD );
        }

#if defined(MBEDTLS_SSL_PROTO_DTLS)
        if( ssl->conf->transport == MBEDTLS_SSL_TRANSPORT_DATAGRAM &&
            ssl->state != MBEDTLS_SSL_CLIENT_CHANGE_CIPHER_SPEC    &&
            ssl->state != MBEDTLS_SSL_SERVER_CHANGE_CIPHER_SPEC )
        {
            if( ssl->handshake == NULL )
            {
                MBEDTLS_SSL_DEBUG_MSG( 1, ( "dropping ChangeCipherSpec outside handshake" ) );
                return( MBEDTLS_ERR_SSL_UNEXPECTED_RECORD );
            }

            MBEDTLS_SSL_DEBUG_MSG( 1, ( "received out-of-order ChangeCipherSpec - remember" ) );
            return( MBEDTLS_ERR_SSL_EARLY_MESSAGE );
        }
#endif
    }

    if( ssl->in_msgtype == MBEDTLS_SSL_MSG_ALERT )
    {
        if( ssl->in_msglen != 2 )
        {
            /* Note: Standard allows for more than one 2 byte alert
               to be packed in a single message, but Mbed TLS doesn't
               currently support this. */
            MBEDTLS_SSL_DEBUG_MSG( 1, ( "invalid alert message, len: %d",
                           ssl->in_msglen ) );
            return( MBEDTLS_ERR_SSL_INVALID_RECORD );
        }

        MBEDTLS_SSL_DEBUG_MSG( 2, ( "got an alert message, type: [%d:%d]",
                       ssl->in_msg[0], ssl->in_msg[1] ) );

        /*
         * Ignore non-fatal alerts, except close_notify and no_renegotiation
         */
        if( ssl->in_msg[0] == MBEDTLS_SSL_ALERT_LEVEL_FATAL )
        {
            MBEDTLS_SSL_DEBUG_MSG( 1, ( "is a fatal alert message (msg %d)",
                           ssl->in_msg[1] ) );
            return( MBEDTLS_ERR_SSL_FATAL_ALERT_MESSAGE );
        }

        if( ssl->in_msg[0] == MBEDTLS_SSL_ALERT_LEVEL_WARNING &&
            ssl->in_msg[1] == MBEDTLS_SSL_ALERT_MSG_CLOSE_NOTIFY )
        {
            MBEDTLS_SSL_DEBUG_MSG( 2, ( "is a close notify message" ) );
            return( MBEDTLS_ERR_SSL_PEER_CLOSE_NOTIFY );
        }

#if defined(MBEDTLS_SSL_RENEGOTIATION_ENABLED)
        if( ssl->in_msg[0] == MBEDTLS_SSL_ALERT_LEVEL_WARNING &&
            ssl->in_msg[1] == MBEDTLS_SSL_ALERT_MSG_NO_RENEGOTIATION )
        {
            MBEDTLS_SSL_DEBUG_MSG( 2, ( "is a SSLv3 no renegotiation alert" ) );
            /* Will be handled when trying to parse ServerHello */
            return( 0 );
        }
#endif

#if defined(MBEDTLS_SSL_PROTO_SSL3) && defined(MBEDTLS_SSL_SRV_C)
        if( ssl->minor_ver == MBEDTLS_SSL_MINOR_VERSION_0 &&
            ssl->conf->endpoint == MBEDTLS_SSL_IS_SERVER &&
            ssl->in_msg[0] == MBEDTLS_SSL_ALERT_LEVEL_WARNING &&
            ssl->in_msg[1] == MBEDTLS_SSL_ALERT_MSG_NO_CERT )
        {
            MBEDTLS_SSL_DEBUG_MSG( 2, ( "is a SSLv3 no_cert" ) );
            /* Will be handled in mbedtls_ssl_parse_certificate() */
            return( 0 );
        }
#endif /* MBEDTLS_SSL_PROTO_SSL3 && MBEDTLS_SSL_SRV_C */

        /* Silently ignore: fetch new message */
        return MBEDTLS_ERR_SSL_NON_FATAL;
    }

#if defined(MBEDTLS_SSL_PROTO_DTLS)
    if( ssl->conf->transport == MBEDTLS_SSL_TRANSPORT_DATAGRAM &&
        ssl->handshake != NULL &&
        ssl->state == MBEDTLS_SSL_HANDSHAKE_OVER  )
    {
        ssl_handshake_wrapup_free_hs_transform( ssl );
    }
#endif

    return( 0 );
}

int mbedtls_ssl_send_fatal_handshake_failure( mbedtls_ssl_context *ssl )
{
    int ret;

    if( ( ret = mbedtls_ssl_send_alert_message( ssl,
                    MBEDTLS_SSL_ALERT_LEVEL_FATAL,
                    MBEDTLS_SSL_ALERT_MSG_HANDSHAKE_FAILURE ) ) != 0 )
    {
        return( ret );
    }

    return( 0 );
}

int mbedtls_ssl_send_alert_message( mbedtls_ssl_context *ssl,
                            unsigned char level,
                            unsigned char message )
{
    int ret;

    if( ssl == NULL || ssl->conf == NULL )
        return( MBEDTLS_ERR_SSL_BAD_INPUT_DATA );

    MBEDTLS_SSL_DEBUG_MSG( 2, ( "=> send alert message" ) );
    MBEDTLS_SSL_DEBUG_MSG( 3, ( "send alert level=%u message=%u", level, message ));

    ssl->out_msgtype = MBEDTLS_SSL_MSG_ALERT;
    ssl->out_msglen = 2;
    ssl->out_msg[0] = level;
    ssl->out_msg[1] = message;

    if( ( ret = mbedtls_ssl_write_record( ssl, SSL_FORCE_FLUSH ) ) != 0 )
    {
        MBEDTLS_SSL_DEBUG_RET( 1, "mbedtls_ssl_write_record", ret );
        return( ret );
    }
    MBEDTLS_SSL_DEBUG_MSG( 2, ( "<= send alert message" ) );

    return( 0 );
}

/*
 * Handshake functions
 */
#if !defined(MBEDTLS_KEY_EXCHANGE_RSA_ENABLED)         && \
    !defined(MBEDTLS_KEY_EXCHANGE_RSA_PSK_ENABLED)     && \
    !defined(MBEDTLS_KEY_EXCHANGE_DHE_RSA_ENABLED)     && \
    !defined(MBEDTLS_KEY_EXCHANGE_ECDHE_RSA_ENABLED)   && \
    !defined(MBEDTLS_KEY_EXCHANGE_ECDHE_ECDSA_ENABLED) && \
    !defined(MBEDTLS_KEY_EXCHANGE_ECDH_RSA_ENABLED)    && \
    !defined(MBEDTLS_KEY_EXCHANGE_ECDH_ECDSA_ENABLED)
/* No certificate support -> dummy functions */
int mbedtls_ssl_write_certificate( mbedtls_ssl_context *ssl )
{
    const mbedtls_ssl_ciphersuite_t *ciphersuite_info = ssl->transform_negotiate->ciphersuite_info;

    MBEDTLS_SSL_DEBUG_MSG( 2, ( "=> write certificate" ) );

    if( ciphersuite_info->key_exchange == MBEDTLS_KEY_EXCHANGE_PSK ||
        ciphersuite_info->key_exchange == MBEDTLS_KEY_EXCHANGE_DHE_PSK ||
        ciphersuite_info->key_exchange == MBEDTLS_KEY_EXCHANGE_ECDHE_PSK ||
        ciphersuite_info->key_exchange == MBEDTLS_KEY_EXCHANGE_ECJPAKE )
    {
        MBEDTLS_SSL_DEBUG_MSG( 2, ( "<= skip write certificate" ) );
        ssl->state++;
        return( 0 );
    }

    MBEDTLS_SSL_DEBUG_MSG( 1, ( "should never happen" ) );
    return( MBEDTLS_ERR_SSL_INTERNAL_ERROR );
}

int mbedtls_ssl_parse_certificate( mbedtls_ssl_context *ssl )
{
    const mbedtls_ssl_ciphersuite_t *ciphersuite_info = ssl->transform_negotiate->ciphersuite_info;

    MBEDTLS_SSL_DEBUG_MSG( 2, ( "=> parse certificate" ) );

    if( ciphersuite_info->key_exchange == MBEDTLS_KEY_EXCHANGE_PSK ||
        ciphersuite_info->key_exchange == MBEDTLS_KEY_EXCHANGE_DHE_PSK ||
        ciphersuite_info->key_exchange == MBEDTLS_KEY_EXCHANGE_ECDHE_PSK ||
        ciphersuite_info->key_exchange == MBEDTLS_KEY_EXCHANGE_ECJPAKE )
    {
        MBEDTLS_SSL_DEBUG_MSG( 2, ( "<= skip parse certificate" ) );
        ssl->state++;
        return( 0 );
    }

    MBEDTLS_SSL_DEBUG_MSG( 1, ( "should never happen" ) );
    return( MBEDTLS_ERR_SSL_INTERNAL_ERROR );
}

#else
/* Some certificate support -> implement write and parse */

int mbedtls_ssl_write_certificate( mbedtls_ssl_context *ssl )
{
    int ret = MBEDTLS_ERR_SSL_FEATURE_UNAVAILABLE;
    size_t i, n;
    const mbedtls_x509_crt *crt;
    const mbedtls_ssl_ciphersuite_t *ciphersuite_info = ssl->transform_negotiate->ciphersuite_info;

    MBEDTLS_SSL_DEBUG_MSG( 2, ( "=> write certificate" ) );

    if( ciphersuite_info->key_exchange == MBEDTLS_KEY_EXCHANGE_PSK ||
        ciphersuite_info->key_exchange == MBEDTLS_KEY_EXCHANGE_DHE_PSK ||
        ciphersuite_info->key_exchange == MBEDTLS_KEY_EXCHANGE_ECDHE_PSK ||
        ciphersuite_info->key_exchange == MBEDTLS_KEY_EXCHANGE_ECJPAKE )
    {
        MBEDTLS_SSL_DEBUG_MSG( 2, ( "<= skip write certificate" ) );
        ssl->state++;
        return( 0 );
    }

#if defined(MBEDTLS_SSL_CLI_C)
    if( ssl->conf->endpoint == MBEDTLS_SSL_IS_CLIENT )
    {
        if( ssl->client_auth == 0 )
        {
            MBEDTLS_SSL_DEBUG_MSG( 2, ( "<= skip write certificate" ) );
            ssl->state++;
            return( 0 );
        }

#if defined(MBEDTLS_SSL_PROTO_SSL3)
        /*
         * If using SSLv3 and got no cert, send an Alert message
         * (otherwise an empty Certificate message will be sent).
         */
        if( mbedtls_ssl_own_cert( ssl )  == NULL &&
            ssl->minor_ver == MBEDTLS_SSL_MINOR_VERSION_0 )
        {
            ssl->out_msglen  = 2;
            ssl->out_msgtype = MBEDTLS_SSL_MSG_ALERT;
            ssl->out_msg[0]  = MBEDTLS_SSL_ALERT_LEVEL_WARNING;
            ssl->out_msg[1]  = MBEDTLS_SSL_ALERT_MSG_NO_CERT;

            MBEDTLS_SSL_DEBUG_MSG( 2, ( "got no certificate to send" ) );
            goto write_msg;
        }
#endif /* MBEDTLS_SSL_PROTO_SSL3 */
    }
#endif /* MBEDTLS_SSL_CLI_C */
#if defined(MBEDTLS_SSL_SRV_C)
    if( ssl->conf->endpoint == MBEDTLS_SSL_IS_SERVER )
    {
        if( mbedtls_ssl_own_cert( ssl ) == NULL )
        {
            MBEDTLS_SSL_DEBUG_MSG( 1, ( "got no certificate to send" ) );
            return( MBEDTLS_ERR_SSL_CERTIFICATE_REQUIRED );
        }
    }
#endif

    MBEDTLS_SSL_DEBUG_CRT( 3, "own certificate", mbedtls_ssl_own_cert( ssl ) );

    /*
     *     0  .  0    handshake type
     *     1  .  3    handshake length
     *     4  .  6    length of all certs
     *     7  .  9    length of cert. 1
     *    10  . n-1   peer certificate
     *     n  . n+2   length of cert. 2
     *    n+3 . ...   upper level cert, etc.
     */
    i = 7;
    crt = mbedtls_ssl_own_cert( ssl );

    while( crt != NULL )
    {
        n = crt->raw.len;
        if( n > MBEDTLS_SSL_OUT_CONTENT_LEN - 3 - i )
        {
            MBEDTLS_SSL_DEBUG_MSG( 1, ( "certificate too large, %d > %d",
                           i + 3 + n, MBEDTLS_SSL_OUT_CONTENT_LEN ) );
            return( MBEDTLS_ERR_SSL_CERTIFICATE_TOO_LARGE );
        }

        ssl->out_msg[i    ] = (unsigned char)( n >> 16 );
        ssl->out_msg[i + 1] = (unsigned char)( n >>  8 );
        ssl->out_msg[i + 2] = (unsigned char)( n       );

        i += 3; memcpy( ssl->out_msg + i, crt->raw.p, n );
        i += n; crt = crt->next;
    }

    ssl->out_msg[4]  = (unsigned char)( ( i - 7 ) >> 16 );
    ssl->out_msg[5]  = (unsigned char)( ( i - 7 ) >>  8 );
    ssl->out_msg[6]  = (unsigned char)( ( i - 7 )       );

    ssl->out_msglen  = i;
    ssl->out_msgtype = MBEDTLS_SSL_MSG_HANDSHAKE;
    ssl->out_msg[0]  = MBEDTLS_SSL_HS_CERTIFICATE;

#if defined(MBEDTLS_SSL_PROTO_SSL3) && defined(MBEDTLS_SSL_CLI_C)
write_msg:
#endif

    ssl->state++;

    if( ( ret = mbedtls_ssl_write_handshake_msg( ssl ) ) != 0 )
    {
        MBEDTLS_SSL_DEBUG_RET( 1, "mbedtls_ssl_write_handshake_msg", ret );
        return( ret );
    }

    MBEDTLS_SSL_DEBUG_MSG( 2, ( "<= write certificate" ) );

    return( ret );
}

/*
 * Once the certificate message is read, parse it into a cert chain and
 * perform basic checks, but leave actual verification to the caller
 */
static int ssl_parse_certificate_chain( mbedtls_ssl_context *ssl )
{
    int ret;
    size_t i, n;
    uint8_t alert;

<<<<<<< HEAD
=======
    MBEDTLS_SSL_DEBUG_MSG( 2, ( "=> parse certificate" ) );

    if( ciphersuite_info->key_exchange == MBEDTLS_KEY_EXCHANGE_PSK ||
        ciphersuite_info->key_exchange == MBEDTLS_KEY_EXCHANGE_DHE_PSK ||
        ciphersuite_info->key_exchange == MBEDTLS_KEY_EXCHANGE_ECDHE_PSK ||
        ciphersuite_info->key_exchange == MBEDTLS_KEY_EXCHANGE_ECJPAKE )
    {
        MBEDTLS_SSL_DEBUG_MSG( 2, ( "<= skip parse certificate" ) );
        ssl->state++;
        return( 0 );
    }

#if defined(MBEDTLS_SSL_SRV_C)
    if( ssl->conf->endpoint == MBEDTLS_SSL_IS_SERVER &&
        ciphersuite_info->key_exchange == MBEDTLS_KEY_EXCHANGE_RSA_PSK )
    {
        MBEDTLS_SSL_DEBUG_MSG( 2, ( "<= skip parse certificate" ) );
        ssl->state++;
        return( 0 );
    }

#if defined(MBEDTLS_SSL_SERVER_NAME_INDICATION)
    if( ssl->handshake->sni_authmode != MBEDTLS_SSL_VERIFY_UNSET )
        authmode = ssl->handshake->sni_authmode;
#endif

    if( ssl->conf->endpoint == MBEDTLS_SSL_IS_SERVER &&
        authmode == MBEDTLS_SSL_VERIFY_NONE )
    {
        ssl->session_negotiate->verify_result = MBEDTLS_X509_BADCERT_SKIP_VERIFY;
        MBEDTLS_SSL_DEBUG_MSG( 2, ( "<= skip parse certificate" ) );
        ssl->state++;
        return( 0 );
    }
#endif

    if( ( ret = mbedtls_ssl_read_record( ssl, 1 ) ) != 0 )
    {
        /* mbedtls_ssl_read_record may have sent an alert already. We
           let it decide whether to alert. */
        MBEDTLS_SSL_DEBUG_RET( 1, "mbedtls_ssl_read_record", ret );
        return( ret );
    }

    ssl->state++;

>>>>>>> 53546ea0
#if defined(MBEDTLS_SSL_SRV_C)
#if defined(MBEDTLS_SSL_PROTO_SSL3)
    /*
     * Check if the client sent an empty certificate
     */
    if( ssl->conf->endpoint  == MBEDTLS_SSL_IS_SERVER &&
        ssl->minor_ver == MBEDTLS_SSL_MINOR_VERSION_0 )
    {
        if( ssl->in_msglen  == 2                        &&
            ssl->in_msgtype == MBEDTLS_SSL_MSG_ALERT            &&
            ssl->in_msg[0]  == MBEDTLS_SSL_ALERT_LEVEL_WARNING  &&
            ssl->in_msg[1]  == MBEDTLS_SSL_ALERT_MSG_NO_CERT )
        {
            MBEDTLS_SSL_DEBUG_MSG( 1, ( "SSLv3 client has no certificate" ) );

            /* The client was asked for a certificate but didn't send
               one. The client should know what's going on, so we
               don't send an alert. */
            ssl->session_negotiate->verify_result = MBEDTLS_X509_BADCERT_MISSING;
            return( MBEDTLS_ERR_SSL_NO_CLIENT_CERTIFICATE );
        }
    }
#endif /* MBEDTLS_SSL_PROTO_SSL3 */

#if defined(MBEDTLS_SSL_PROTO_TLS1) || defined(MBEDTLS_SSL_PROTO_TLS1_1) || \
    defined(MBEDTLS_SSL_PROTO_TLS1_2)
    if( ssl->conf->endpoint  == MBEDTLS_SSL_IS_SERVER &&
        ssl->minor_ver != MBEDTLS_SSL_MINOR_VERSION_0 )
    {
        if( ssl->in_hslen   == 3 + mbedtls_ssl_hs_hdr_len( ssl ) &&
            ssl->in_msgtype == MBEDTLS_SSL_MSG_HANDSHAKE    &&
            ssl->in_msg[0]  == MBEDTLS_SSL_HS_CERTIFICATE   &&
            memcmp( ssl->in_msg + mbedtls_ssl_hs_hdr_len( ssl ), "\0\0\0", 3 ) == 0 )
        {
            MBEDTLS_SSL_DEBUG_MSG( 1, ( "TLSv1 client has no certificate" ) );

            /* The client was asked for a certificate but didn't send
               one. The client should know what's going on, so we
               don't send an alert. */
            ssl->session_negotiate->verify_result = MBEDTLS_X509_BADCERT_MISSING;
            return( MBEDTLS_ERR_SSL_NO_CLIENT_CERTIFICATE );
        }
    }
#endif /* MBEDTLS_SSL_PROTO_TLS1 || MBEDTLS_SSL_PROTO_TLS1_1 || \
          MBEDTLS_SSL_PROTO_TLS1_2 */
#endif /* MBEDTLS_SSL_SRV_C */

    if( ssl->in_msgtype != MBEDTLS_SSL_MSG_HANDSHAKE )
    {
        MBEDTLS_SSL_DEBUG_MSG( 1, ( "bad certificate message" ) );
        mbedtls_ssl_send_alert_message( ssl, MBEDTLS_SSL_ALERT_LEVEL_FATAL,
                                        MBEDTLS_SSL_ALERT_MSG_UNEXPECTED_MESSAGE );
        return( MBEDTLS_ERR_SSL_UNEXPECTED_MESSAGE );
    }

    if( ssl->in_msg[0] != MBEDTLS_SSL_HS_CERTIFICATE ||
        ssl->in_hslen < mbedtls_ssl_hs_hdr_len( ssl ) + 3 + 3 )
    {
        MBEDTLS_SSL_DEBUG_MSG( 1, ( "bad certificate message" ) );
        mbedtls_ssl_send_alert_message( ssl, MBEDTLS_SSL_ALERT_LEVEL_FATAL,
                                        MBEDTLS_SSL_ALERT_MSG_DECODE_ERROR );
        return( MBEDTLS_ERR_SSL_BAD_HS_CERTIFICATE );
    }

    i = mbedtls_ssl_hs_hdr_len( ssl );

    /*
     * Same message structure as in mbedtls_ssl_write_certificate()
     */
    n = ( ssl->in_msg[i+1] << 8 ) | ssl->in_msg[i+2];

    if( ssl->in_msg[i] != 0 ||
        ssl->in_hslen != n + 3 + mbedtls_ssl_hs_hdr_len( ssl ) )
    {
        MBEDTLS_SSL_DEBUG_MSG( 1, ( "bad certificate message" ) );
        mbedtls_ssl_send_alert_message( ssl, MBEDTLS_SSL_ALERT_LEVEL_FATAL,
                                        MBEDTLS_SSL_ALERT_MSG_DECODE_ERROR );
        return( MBEDTLS_ERR_SSL_BAD_HS_CERTIFICATE );
    }

    /* In case we tried to reuse a session but it failed */
    if( ssl->session_negotiate->peer_cert != NULL )
    {
        mbedtls_x509_crt_free( ssl->session_negotiate->peer_cert );
        mbedtls_free( ssl->session_negotiate->peer_cert );
    }

    if( ( ssl->session_negotiate->peer_cert = mbedtls_calloc( 1,
                    sizeof( mbedtls_x509_crt ) ) ) == NULL )
    {
        MBEDTLS_SSL_DEBUG_MSG( 1, ( "alloc(%d bytes) failed",
                       sizeof( mbedtls_x509_crt ) ) );
        mbedtls_ssl_send_alert_message( ssl, MBEDTLS_SSL_ALERT_LEVEL_FATAL,
                                        MBEDTLS_SSL_ALERT_MSG_INTERNAL_ERROR );
        return( MBEDTLS_ERR_SSL_ALLOC_FAILED );
    }

    mbedtls_x509_crt_init( ssl->session_negotiate->peer_cert );

    i += 3;

    while( i < ssl->in_hslen )
    {
        if ( i + 3 > ssl->in_hslen ) {
            MBEDTLS_SSL_DEBUG_MSG( 1, ( "bad certificate message" ) );
            mbedtls_ssl_send_alert_message( ssl, MBEDTLS_SSL_ALERT_LEVEL_FATAL,
                                           MBEDTLS_SSL_ALERT_MSG_DECODE_ERROR );
            return( MBEDTLS_ERR_SSL_BAD_HS_CERTIFICATE );
        }
        if( ssl->in_msg[i] != 0 )
        {
            MBEDTLS_SSL_DEBUG_MSG( 1, ( "bad certificate message" ) );
            mbedtls_ssl_send_alert_message( ssl, MBEDTLS_SSL_ALERT_LEVEL_FATAL,
                                            MBEDTLS_SSL_ALERT_MSG_DECODE_ERROR );
            return( MBEDTLS_ERR_SSL_BAD_HS_CERTIFICATE );
        }

        n = ( (unsigned int) ssl->in_msg[i + 1] << 8 )
            | (unsigned int) ssl->in_msg[i + 2];
        i += 3;

        if( n < 128 || i + n > ssl->in_hslen )
        {
            MBEDTLS_SSL_DEBUG_MSG( 1, ( "bad certificate message" ) );
            mbedtls_ssl_send_alert_message( ssl, MBEDTLS_SSL_ALERT_LEVEL_FATAL,
                                            MBEDTLS_SSL_ALERT_MSG_DECODE_ERROR );
            return( MBEDTLS_ERR_SSL_BAD_HS_CERTIFICATE );
        }

        ret = mbedtls_x509_crt_parse_der( ssl->session_negotiate->peer_cert,
                                  ssl->in_msg + i, n );
        switch( ret )
        {
        case 0: /*ok*/
        case MBEDTLS_ERR_X509_UNKNOWN_SIG_ALG + MBEDTLS_ERR_OID_NOT_FOUND:
            /* Ignore certificate with an unknown algorithm: maybe a
               prior certificate was already trusted. */
            break;

        case MBEDTLS_ERR_X509_ALLOC_FAILED:
            alert = MBEDTLS_SSL_ALERT_MSG_INTERNAL_ERROR;
            goto crt_parse_der_failed;

        case MBEDTLS_ERR_X509_UNKNOWN_VERSION:
            alert = MBEDTLS_SSL_ALERT_MSG_UNSUPPORTED_CERT;
            goto crt_parse_der_failed;

        default:
            alert = MBEDTLS_SSL_ALERT_MSG_BAD_CERT;
        crt_parse_der_failed:
            mbedtls_ssl_send_alert_message( ssl, MBEDTLS_SSL_ALERT_LEVEL_FATAL, alert );
            MBEDTLS_SSL_DEBUG_RET( 1, " mbedtls_x509_crt_parse_der", ret );
            return( ret );
        }

        i += n;
    }

    MBEDTLS_SSL_DEBUG_CRT( 3, "peer certificate", ssl->session_negotiate->peer_cert );

    /*
     * On client, make sure the server cert doesn't change during renego to
     * avoid "triple handshake" attack: https://secure-resumption.com/
     */
#if defined(MBEDTLS_SSL_RENEGOTIATION) && defined(MBEDTLS_SSL_CLI_C)
    if( ssl->conf->endpoint == MBEDTLS_SSL_IS_CLIENT &&
        ssl->renego_status == MBEDTLS_SSL_RENEGOTIATION_IN_PROGRESS )
    {
        if( ssl->session->peer_cert == NULL )
        {
            MBEDTLS_SSL_DEBUG_MSG( 1, ( "new server cert during renegotiation" ) );
            mbedtls_ssl_send_alert_message( ssl, MBEDTLS_SSL_ALERT_LEVEL_FATAL,
                                            MBEDTLS_SSL_ALERT_MSG_ACCESS_DENIED );
            return( MBEDTLS_ERR_SSL_BAD_HS_CERTIFICATE );
        }

        if( ssl->session->peer_cert->raw.len !=
            ssl->session_negotiate->peer_cert->raw.len ||
            memcmp( ssl->session->peer_cert->raw.p,
                    ssl->session_negotiate->peer_cert->raw.p,
                    ssl->session->peer_cert->raw.len ) != 0 )
        {
            MBEDTLS_SSL_DEBUG_MSG( 1, ( "server cert changed during renegotiation" ) );
            mbedtls_ssl_send_alert_message( ssl, MBEDTLS_SSL_ALERT_LEVEL_FATAL,
                                            MBEDTLS_SSL_ALERT_MSG_ACCESS_DENIED );
            return( MBEDTLS_ERR_SSL_BAD_HS_CERTIFICATE );
        }
    }
#endif /* MBEDTLS_SSL_RENEGOTIATION && MBEDTLS_SSL_CLI_C */

    return( 0 );
}

int mbedtls_ssl_parse_certificate( mbedtls_ssl_context *ssl )
{
    int ret;
    const mbedtls_ssl_ciphersuite_t * const ciphersuite_info =
          ssl->transform_negotiate->ciphersuite_info;
#if defined(MBEDTLS_SSL_SRV_C) && defined(MBEDTLS_SSL_SERVER_NAME_INDICATION)
    const int authmode = ssl->handshake->sni_authmode != MBEDTLS_SSL_VERIFY_UNSET
                       ? ssl->handshake->sni_authmode
                       : ssl->conf->authmode;
#else
    const int authmode = ssl->conf->authmode;
#endif
    void *rs_ctx = NULL;

    MBEDTLS_SSL_DEBUG_MSG( 2, ( "=> parse certificate" ) );

    if( ciphersuite_info->key_exchange == MBEDTLS_KEY_EXCHANGE_PSK ||
        ciphersuite_info->key_exchange == MBEDTLS_KEY_EXCHANGE_DHE_PSK ||
        ciphersuite_info->key_exchange == MBEDTLS_KEY_EXCHANGE_ECDHE_PSK ||
        ciphersuite_info->key_exchange == MBEDTLS_KEY_EXCHANGE_ECJPAKE )
    {
        MBEDTLS_SSL_DEBUG_MSG( 2, ( "<= skip parse certificate" ) );
        ssl->state++;
        return( 0 );
    }

#if defined(MBEDTLS_SSL_SRV_C)
    if( ssl->conf->endpoint == MBEDTLS_SSL_IS_SERVER &&
        ciphersuite_info->key_exchange == MBEDTLS_KEY_EXCHANGE_RSA_PSK )
    {
        MBEDTLS_SSL_DEBUG_MSG( 2, ( "<= skip parse certificate" ) );
        ssl->state++;
        return( 0 );
    }

    if( ssl->conf->endpoint == MBEDTLS_SSL_IS_SERVER &&
        authmode == MBEDTLS_SSL_VERIFY_NONE )
    {
        ssl->session_negotiate->verify_result = MBEDTLS_X509_BADCERT_SKIP_VERIFY;
        MBEDTLS_SSL_DEBUG_MSG( 2, ( "<= skip parse certificate" ) );

        ssl->state++;
        return( 0 );
    }
#endif

#if defined(MBEDTLS_SSL__ECP_RESTARTABLE)
    if( ssl->handshake->ecrs_enabled &&
        ssl->handshake->ecrs_state == ssl_ecrs_crt_verify )
    {
        goto crt_verify;
    }
#endif

    if( ( ret = mbedtls_ssl_read_record( ssl ) ) != 0 )
    {
        /* mbedtls_ssl_read_record may have sent an alert already. We
           let it decide whether to alert. */
        MBEDTLS_SSL_DEBUG_RET( 1, "mbedtls_ssl_read_record", ret );
        return( ret );
    }

    if( ( ret = ssl_parse_certificate_chain( ssl ) ) != 0 )
    {
#if defined(MBEDTLS_SSL_SRV_C)
        if( ret == MBEDTLS_ERR_SSL_NO_CLIENT_CERTIFICATE &&
            authmode == MBEDTLS_SSL_VERIFY_OPTIONAL )
        {
            ret = 0;
        }
#endif

        ssl->state++;
        return( ret );
    }

#if defined(MBEDTLS_SSL__ECP_RESTARTABLE)
    if( ssl->handshake->ecrs_enabled)
        ssl->handshake->ecrs_state = ssl_ecrs_crt_verify;

crt_verify:
    if( ssl->handshake->ecrs_enabled)
        rs_ctx = &ssl->handshake->ecrs_ctx;
#endif

    if( authmode != MBEDTLS_SSL_VERIFY_NONE )
    {
        mbedtls_x509_crt *ca_chain;
        mbedtls_x509_crl *ca_crl;

#if defined(MBEDTLS_SSL_SERVER_NAME_INDICATION)
        if( ssl->handshake->sni_ca_chain != NULL )
        {
            ca_chain = ssl->handshake->sni_ca_chain;
            ca_crl   = ssl->handshake->sni_ca_crl;
        }
        else
#endif
        {
            ca_chain = ssl->conf->ca_chain;
            ca_crl   = ssl->conf->ca_crl;
        }

        /*
         * Main check: verify certificate
         */
        ret = mbedtls_x509_crt_verify_restartable(
                                ssl->session_negotiate->peer_cert,
                                ca_chain, ca_crl,
                                ssl->conf->cert_profile,
                                ssl->hostname,
                               &ssl->session_negotiate->verify_result,
                                ssl->conf->f_vrfy, ssl->conf->p_vrfy, rs_ctx );

        if( ret != 0 )
        {
            MBEDTLS_SSL_DEBUG_RET( 1, "x509_verify_cert", ret );
        }

#if defined(MBEDTLS_SSL__ECP_RESTARTABLE)
        if( ret == MBEDTLS_ERR_ECP_IN_PROGRESS )
            return( MBEDTLS_ERR_SSL_CRYPTO_IN_PROGRESS );
#endif

        /*
         * Secondary checks: always done, but change 'ret' only if it was 0
         */

#if defined(MBEDTLS_ECP_C)
        {
            const mbedtls_pk_context *pk = &ssl->session_negotiate->peer_cert->pk;

            /* If certificate uses an EC key, make sure the curve is OK */
            if( mbedtls_pk_can_do( pk, MBEDTLS_PK_ECKEY ) &&
                mbedtls_ssl_check_curve( ssl, mbedtls_pk_ec( *pk )->grp.id ) != 0 )
            {
                ssl->session_negotiate->verify_result |= MBEDTLS_X509_BADCERT_BAD_KEY;

                MBEDTLS_SSL_DEBUG_MSG( 1, ( "bad certificate (EC key curve)" ) );
                if( ret == 0 )
                    ret = MBEDTLS_ERR_SSL_BAD_HS_CERTIFICATE;
            }
        }
#endif /* MBEDTLS_ECP_C */

        if( mbedtls_ssl_check_cert_usage( ssl->session_negotiate->peer_cert,
                                 ciphersuite_info,
                                 ! ssl->conf->endpoint,
                                 &ssl->session_negotiate->verify_result ) != 0 )
        {
            MBEDTLS_SSL_DEBUG_MSG( 1, ( "bad certificate (usage extensions)" ) );
            if( ret == 0 )
                ret = MBEDTLS_ERR_SSL_BAD_HS_CERTIFICATE;
        }

        /* mbedtls_x509_crt_verify_with_profile is supposed to report a
         * verification failure through MBEDTLS_ERR_X509_CERT_VERIFY_FAILED,
         * with details encoded in the verification flags. All other kinds
         * of error codes, including those from the user provided f_vrfy
         * functions, are treated as fatal and lead to a failure of
         * ssl_parse_certificate even if verification was optional. */
        if( authmode == MBEDTLS_SSL_VERIFY_OPTIONAL &&
            ( ret == MBEDTLS_ERR_X509_CERT_VERIFY_FAILED ||
              ret == MBEDTLS_ERR_SSL_BAD_HS_CERTIFICATE ) )
        {
            ret = 0;
        }

        if( ca_chain == NULL && authmode == MBEDTLS_SSL_VERIFY_REQUIRED )
        {
            MBEDTLS_SSL_DEBUG_MSG( 1, ( "got no CA chain" ) );
            ret = MBEDTLS_ERR_SSL_CA_CHAIN_REQUIRED;
        }

        if( ret != 0 )
        {
            uint8_t alert;

            /* The certificate may have been rejected for several reasons.
               Pick one and send the corresponding alert. Which alert to send
               may be a subject of debate in some cases. */
            if( ssl->session_negotiate->verify_result & MBEDTLS_X509_BADCERT_OTHER )
                alert = MBEDTLS_SSL_ALERT_MSG_ACCESS_DENIED;
            else if( ssl->session_negotiate->verify_result & MBEDTLS_X509_BADCERT_CN_MISMATCH )
                alert = MBEDTLS_SSL_ALERT_MSG_BAD_CERT;
            else if( ssl->session_negotiate->verify_result & MBEDTLS_X509_BADCERT_KEY_USAGE )
                alert = MBEDTLS_SSL_ALERT_MSG_UNSUPPORTED_CERT;
            else if( ssl->session_negotiate->verify_result & MBEDTLS_X509_BADCERT_EXT_KEY_USAGE )
                alert = MBEDTLS_SSL_ALERT_MSG_UNSUPPORTED_CERT;
            else if( ssl->session_negotiate->verify_result & MBEDTLS_X509_BADCERT_NS_CERT_TYPE )
                alert = MBEDTLS_SSL_ALERT_MSG_UNSUPPORTED_CERT;
            else if( ssl->session_negotiate->verify_result & MBEDTLS_X509_BADCERT_BAD_PK )
                alert = MBEDTLS_SSL_ALERT_MSG_UNSUPPORTED_CERT;
            else if( ssl->session_negotiate->verify_result & MBEDTLS_X509_BADCERT_BAD_KEY )
                alert = MBEDTLS_SSL_ALERT_MSG_UNSUPPORTED_CERT;
            else if( ssl->session_negotiate->verify_result & MBEDTLS_X509_BADCERT_EXPIRED )
                alert = MBEDTLS_SSL_ALERT_MSG_CERT_EXPIRED;
            else if( ssl->session_negotiate->verify_result & MBEDTLS_X509_BADCERT_REVOKED )
                alert = MBEDTLS_SSL_ALERT_MSG_CERT_REVOKED;
            else if( ssl->session_negotiate->verify_result & MBEDTLS_X509_BADCERT_NOT_TRUSTED )
                alert = MBEDTLS_SSL_ALERT_MSG_UNKNOWN_CA;
            else
                alert = MBEDTLS_SSL_ALERT_MSG_CERT_UNKNOWN;
            mbedtls_ssl_send_alert_message( ssl, MBEDTLS_SSL_ALERT_LEVEL_FATAL,
                                            alert );
        }

#if defined(MBEDTLS_DEBUG_C)
        if( ssl->session_negotiate->verify_result != 0 )
        {
            MBEDTLS_SSL_DEBUG_MSG( 3, ( "! Certificate verification flags %x",
                                        ssl->session_negotiate->verify_result ) );
        }
        else
        {
            MBEDTLS_SSL_DEBUG_MSG( 3, ( "Certificate verification flags clear" ) );
        }
#endif /* MBEDTLS_DEBUG_C */
    }

    ssl->state++;

    MBEDTLS_SSL_DEBUG_MSG( 2, ( "<= parse certificate" ) );

    return( ret );
}
#endif /* !MBEDTLS_KEY_EXCHANGE_RSA_ENABLED
          !MBEDTLS_KEY_EXCHANGE_RSA_PSK_ENABLED
          !MBEDTLS_KEY_EXCHANGE_DHE_RSA_ENABLED
          !MBEDTLS_KEY_EXCHANGE_ECDHE_RSA_ENABLED
          !MBEDTLS_KEY_EXCHANGE_ECDHE_ECDSA_ENABLED
          !MBEDTLS_KEY_EXCHANGE_ECDH_RSA_ENABLED
          !MBEDTLS_KEY_EXCHANGE_ECDH_ECDSA_ENABLED */

int mbedtls_ssl_write_change_cipher_spec( mbedtls_ssl_context *ssl )
{
    int ret;

    MBEDTLS_SSL_DEBUG_MSG( 2, ( "=> write change cipher spec" ) );

    ssl->out_msgtype = MBEDTLS_SSL_MSG_CHANGE_CIPHER_SPEC;
    ssl->out_msglen  = 1;
    ssl->out_msg[0]  = 1;

    ssl->state++;

    if( ( ret = mbedtls_ssl_write_handshake_msg( ssl ) ) != 0 )
    {
        MBEDTLS_SSL_DEBUG_RET( 1, "mbedtls_ssl_write_handshake_msg", ret );
        return( ret );
    }

    MBEDTLS_SSL_DEBUG_MSG( 2, ( "<= write change cipher spec" ) );

    return( 0 );
}

int mbedtls_ssl_parse_change_cipher_spec( mbedtls_ssl_context *ssl )
{
    int ret;

    MBEDTLS_SSL_DEBUG_MSG( 2, ( "=> parse change cipher spec" ) );

    if( ( ret = mbedtls_ssl_read_record( ssl, 1 ) ) != 0 )
    {
        MBEDTLS_SSL_DEBUG_RET( 1, "mbedtls_ssl_read_record", ret );
        return( ret );
    }

    if( ssl->in_msgtype != MBEDTLS_SSL_MSG_CHANGE_CIPHER_SPEC )
    {
        MBEDTLS_SSL_DEBUG_MSG( 1, ( "bad change cipher spec message" ) );
        mbedtls_ssl_send_alert_message( ssl, MBEDTLS_SSL_ALERT_LEVEL_FATAL,
                                        MBEDTLS_SSL_ALERT_MSG_UNEXPECTED_MESSAGE );
        return( MBEDTLS_ERR_SSL_UNEXPECTED_MESSAGE );
    }

    /* CCS records are only accepted if they have length 1 and content '1',
     * so we don't need to check this here. */

    /*
     * Switch to our negotiated transform and session parameters for inbound
     * data.
     */
    MBEDTLS_SSL_DEBUG_MSG( 3, ( "switching to new transform spec for inbound data" ) );
    ssl->transform_in = ssl->transform_negotiate;
    ssl->session_in = ssl->session_negotiate;

#if defined(MBEDTLS_SSL_PROTO_DTLS)
    if( ssl->conf->transport == MBEDTLS_SSL_TRANSPORT_DATAGRAM )
    {
#if defined(MBEDTLS_SSL_DTLS_ANTI_REPLAY)
        ssl_dtls_replay_reset( ssl );
#endif

        /* Increment epoch */
        if( ++ssl->in_epoch == 0 )
        {
            MBEDTLS_SSL_DEBUG_MSG( 1, ( "DTLS epoch would wrap" ) );
            /* This is highly unlikely to happen for legitimate reasons, so
               treat it as an attack and don't send an alert. */
            return( MBEDTLS_ERR_SSL_COUNTER_WRAPPING );
        }
    }
    else
#endif /* MBEDTLS_SSL_PROTO_DTLS */
    memset( ssl->in_ctr, 0, 8 );

    ssl_update_in_pointers( ssl, ssl->transform_negotiate );

#if defined(MBEDTLS_SSL_HW_RECORD_ACCEL)
    if( mbedtls_ssl_hw_record_activate != NULL )
    {
        if( ( ret = mbedtls_ssl_hw_record_activate( ssl, MBEDTLS_SSL_CHANNEL_INBOUND ) ) != 0 )
        {
            MBEDTLS_SSL_DEBUG_RET( 1, "mbedtls_ssl_hw_record_activate", ret );
            mbedtls_ssl_send_alert_message( ssl, MBEDTLS_SSL_ALERT_LEVEL_FATAL,
                                            MBEDTLS_SSL_ALERT_MSG_INTERNAL_ERROR );
            return( MBEDTLS_ERR_SSL_HW_ACCEL_FAILED );
        }
    }
#endif

    ssl->state++;

    MBEDTLS_SSL_DEBUG_MSG( 2, ( "<= parse change cipher spec" ) );

    return( 0 );
}

void mbedtls_ssl_optimize_checksum( mbedtls_ssl_context *ssl,
                            const mbedtls_ssl_ciphersuite_t *ciphersuite_info )
{
    ((void) ciphersuite_info);

#if defined(MBEDTLS_SSL_PROTO_SSL3) || defined(MBEDTLS_SSL_PROTO_TLS1) || \
    defined(MBEDTLS_SSL_PROTO_TLS1_1)
    if( ssl->minor_ver < MBEDTLS_SSL_MINOR_VERSION_3 )
        ssl->handshake->update_checksum = ssl_update_checksum_md5sha1;
    else
#endif
#if defined(MBEDTLS_SSL_PROTO_TLS1_2)
#if defined(MBEDTLS_SHA512_C)
    if( ciphersuite_info->mac == MBEDTLS_MD_SHA384 )
        ssl->handshake->update_checksum = ssl_update_checksum_sha384;
    else
#endif
#if defined(MBEDTLS_SHA256_C)
    if( ciphersuite_info->mac != MBEDTLS_MD_SHA384 )
        ssl->handshake->update_checksum = ssl_update_checksum_sha256;
    else
#endif
#endif /* MBEDTLS_SSL_PROTO_TLS1_2 */
    {
        MBEDTLS_SSL_DEBUG_MSG( 1, ( "should never happen" ) );
        return;
    }
}

void mbedtls_ssl_reset_checksum( mbedtls_ssl_context *ssl )
{
#if defined(MBEDTLS_SSL_PROTO_SSL3) || defined(MBEDTLS_SSL_PROTO_TLS1) || \
    defined(MBEDTLS_SSL_PROTO_TLS1_1)
     mbedtls_md5_starts_ret( &ssl->handshake->fin_md5  );
    mbedtls_sha1_starts_ret( &ssl->handshake->fin_sha1 );
#endif
#if defined(MBEDTLS_SSL_PROTO_TLS1_2)
#if defined(MBEDTLS_SHA256_C)
    mbedtls_sha256_starts_ret( &ssl->handshake->fin_sha256, 0 );
#endif
#if defined(MBEDTLS_SHA512_C)
    mbedtls_sha512_starts_ret( &ssl->handshake->fin_sha512, 1 );
#endif
#endif /* MBEDTLS_SSL_PROTO_TLS1_2 */
}

static void ssl_update_checksum_start( mbedtls_ssl_context *ssl,
                                       const unsigned char *buf, size_t len )
{
#if defined(MBEDTLS_SSL_PROTO_SSL3) || defined(MBEDTLS_SSL_PROTO_TLS1) || \
    defined(MBEDTLS_SSL_PROTO_TLS1_1)
     mbedtls_md5_update_ret( &ssl->handshake->fin_md5 , buf, len );
    mbedtls_sha1_update_ret( &ssl->handshake->fin_sha1, buf, len );
#endif
#if defined(MBEDTLS_SSL_PROTO_TLS1_2)
#if defined(MBEDTLS_SHA256_C)
    mbedtls_sha256_update_ret( &ssl->handshake->fin_sha256, buf, len );
#endif
#if defined(MBEDTLS_SHA512_C)
    mbedtls_sha512_update_ret( &ssl->handshake->fin_sha512, buf, len );
#endif
#endif /* MBEDTLS_SSL_PROTO_TLS1_2 */
}

#if defined(MBEDTLS_SSL_PROTO_SSL3) || defined(MBEDTLS_SSL_PROTO_TLS1) || \
    defined(MBEDTLS_SSL_PROTO_TLS1_1)
static void ssl_update_checksum_md5sha1( mbedtls_ssl_context *ssl,
                                         const unsigned char *buf, size_t len )
{
     mbedtls_md5_update_ret( &ssl->handshake->fin_md5 , buf, len );
    mbedtls_sha1_update_ret( &ssl->handshake->fin_sha1, buf, len );
}
#endif

#if defined(MBEDTLS_SSL_PROTO_TLS1_2)
#if defined(MBEDTLS_SHA256_C)
static void ssl_update_checksum_sha256( mbedtls_ssl_context *ssl,
                                        const unsigned char *buf, size_t len )
{
    mbedtls_sha256_update_ret( &ssl->handshake->fin_sha256, buf, len );
}
#endif

#if defined(MBEDTLS_SHA512_C)
static void ssl_update_checksum_sha384( mbedtls_ssl_context *ssl,
                                        const unsigned char *buf, size_t len )
{
    mbedtls_sha512_update_ret( &ssl->handshake->fin_sha512, buf, len );
}
#endif
#endif /* MBEDTLS_SSL_PROTO_TLS1_2 */

#if defined(MBEDTLS_SSL_PROTO_SSL3)
static void ssl_calc_finished_ssl(
                mbedtls_ssl_context *ssl, unsigned char *buf, int from )
{
    const char *sender;
    mbedtls_md5_context  md5;
    mbedtls_sha1_context sha1;

    unsigned char padbuf[48];
    unsigned char md5sum[16];
    unsigned char sha1sum[20];

    mbedtls_ssl_session *session = ssl->session_negotiate;
    if( !session )
        session = ssl->session;

    MBEDTLS_SSL_DEBUG_MSG( 2, ( "=> calc  finished ssl" ) );

    mbedtls_md5_init( &md5 );
    mbedtls_sha1_init( &sha1 );

    mbedtls_md5_clone( &md5, &ssl->handshake->fin_md5 );
    mbedtls_sha1_clone( &sha1, &ssl->handshake->fin_sha1 );

    /*
     * SSLv3:
     *   hash =
     *      MD5( master + pad2 +
     *          MD5( handshake + sender + master + pad1 ) )
     *   + SHA1( master + pad2 +
     *         SHA1( handshake + sender + master + pad1 ) )
     */

#if !defined(MBEDTLS_MD5_ALT)
    MBEDTLS_SSL_DEBUG_BUF( 4, "finished  md5 state", (unsigned char *)
                    md5.state, sizeof(  md5.state ) );
#endif

#if !defined(MBEDTLS_SHA1_ALT)
    MBEDTLS_SSL_DEBUG_BUF( 4, "finished sha1 state", (unsigned char *)
                   sha1.state, sizeof( sha1.state ) );
#endif

    sender = ( from == MBEDTLS_SSL_IS_CLIENT ) ? "CLNT"
                                       : "SRVR";

    memset( padbuf, 0x36, 48 );

    mbedtls_md5_update_ret( &md5, (const unsigned char *) sender, 4 );
    mbedtls_md5_update_ret( &md5, session->master, 48 );
    mbedtls_md5_update_ret( &md5, padbuf, 48 );
    mbedtls_md5_finish_ret( &md5, md5sum );

    mbedtls_sha1_update_ret( &sha1, (const unsigned char *) sender, 4 );
    mbedtls_sha1_update_ret( &sha1, session->master, 48 );
    mbedtls_sha1_update_ret( &sha1, padbuf, 40 );
    mbedtls_sha1_finish_ret( &sha1, sha1sum );

    memset( padbuf, 0x5C, 48 );

    mbedtls_md5_starts_ret( &md5 );
    mbedtls_md5_update_ret( &md5, session->master, 48 );
    mbedtls_md5_update_ret( &md5, padbuf, 48 );
    mbedtls_md5_update_ret( &md5, md5sum, 16 );
    mbedtls_md5_finish_ret( &md5, buf );

    mbedtls_sha1_starts_ret( &sha1 );
    mbedtls_sha1_update_ret( &sha1, session->master, 48 );
    mbedtls_sha1_update_ret( &sha1, padbuf , 40 );
    mbedtls_sha1_update_ret( &sha1, sha1sum, 20 );
    mbedtls_sha1_finish_ret( &sha1, buf + 16 );

    MBEDTLS_SSL_DEBUG_BUF( 3, "calc finished result", buf, 36 );

    mbedtls_md5_free(  &md5  );
    mbedtls_sha1_free( &sha1 );

    mbedtls_platform_zeroize(  padbuf, sizeof(  padbuf ) );
    mbedtls_platform_zeroize(  md5sum, sizeof(  md5sum ) );
    mbedtls_platform_zeroize( sha1sum, sizeof( sha1sum ) );

    MBEDTLS_SSL_DEBUG_MSG( 2, ( "<= calc  finished" ) );
}
#endif /* MBEDTLS_SSL_PROTO_SSL3 */

#if defined(MBEDTLS_SSL_PROTO_TLS1) || defined(MBEDTLS_SSL_PROTO_TLS1_1)
static void ssl_calc_finished_tls(
                mbedtls_ssl_context *ssl, unsigned char *buf, int from )
{
    int len = 12;
    const char *sender;
    mbedtls_md5_context  md5;
    mbedtls_sha1_context sha1;
    unsigned char padbuf[36];

    mbedtls_ssl_session *session = ssl->session_negotiate;
    if( !session )
        session = ssl->session;

    MBEDTLS_SSL_DEBUG_MSG( 2, ( "=> calc  finished tls" ) );

    mbedtls_md5_init( &md5 );
    mbedtls_sha1_init( &sha1 );

    mbedtls_md5_clone( &md5, &ssl->handshake->fin_md5 );
    mbedtls_sha1_clone( &sha1, &ssl->handshake->fin_sha1 );

    /*
     * TLSv1:
     *   hash = PRF( master, finished_label,
     *               MD5( handshake ) + SHA1( handshake ) )[0..11]
     */

#if !defined(MBEDTLS_MD5_ALT)
    MBEDTLS_SSL_DEBUG_BUF( 4, "finished  md5 state", (unsigned char *)
                    md5.state, sizeof(  md5.state ) );
#endif

#if !defined(MBEDTLS_SHA1_ALT)
    MBEDTLS_SSL_DEBUG_BUF( 4, "finished sha1 state", (unsigned char *)
                   sha1.state, sizeof( sha1.state ) );
#endif

    sender = ( from == MBEDTLS_SSL_IS_CLIENT )
             ? "client finished"
             : "server finished";

    mbedtls_md5_finish_ret(  &md5, padbuf );
    mbedtls_sha1_finish_ret( &sha1, padbuf + 16 );

    ssl->handshake->tls_prf( session->master, 48, sender,
                             padbuf, 36, buf, len );

    MBEDTLS_SSL_DEBUG_BUF( 3, "calc finished result", buf, len );

    mbedtls_md5_free(  &md5  );
    mbedtls_sha1_free( &sha1 );

    mbedtls_platform_zeroize(  padbuf, sizeof(  padbuf ) );

    MBEDTLS_SSL_DEBUG_MSG( 2, ( "<= calc  finished" ) );
}
#endif /* MBEDTLS_SSL_PROTO_TLS1 || MBEDTLS_SSL_PROTO_TLS1_1 */

#if defined(MBEDTLS_SSL_PROTO_TLS1_2)
#if defined(MBEDTLS_SHA256_C)
static void ssl_calc_finished_tls_sha256(
                mbedtls_ssl_context *ssl, unsigned char *buf, int from )
{
    int len = 12;
    const char *sender;
    mbedtls_sha256_context sha256;
    unsigned char padbuf[32];

    mbedtls_ssl_session *session = ssl->session_negotiate;
    if( !session )
        session = ssl->session;

    mbedtls_sha256_init( &sha256 );

    MBEDTLS_SSL_DEBUG_MSG( 2, ( "=> calc  finished tls sha256" ) );

    mbedtls_sha256_clone( &sha256, &ssl->handshake->fin_sha256 );

    /*
     * TLSv1.2:
     *   hash = PRF( master, finished_label,
     *               Hash( handshake ) )[0.11]
     */

#if !defined(MBEDTLS_SHA256_ALT)
    MBEDTLS_SSL_DEBUG_BUF( 4, "finished sha2 state", (unsigned char *)
                   sha256.state, sizeof( sha256.state ) );
#endif

    sender = ( from == MBEDTLS_SSL_IS_CLIENT )
             ? "client finished"
             : "server finished";

    mbedtls_sha256_finish_ret( &sha256, padbuf );

    ssl->handshake->tls_prf( session->master, 48, sender,
                             padbuf, 32, buf, len );

    MBEDTLS_SSL_DEBUG_BUF( 3, "calc finished result", buf, len );

    mbedtls_sha256_free( &sha256 );

    mbedtls_platform_zeroize(  padbuf, sizeof(  padbuf ) );

    MBEDTLS_SSL_DEBUG_MSG( 2, ( "<= calc  finished" ) );
}
#endif /* MBEDTLS_SHA256_C */

#if defined(MBEDTLS_SHA512_C)
static void ssl_calc_finished_tls_sha384(
                mbedtls_ssl_context *ssl, unsigned char *buf, int from )
{
    int len = 12;
    const char *sender;
    mbedtls_sha512_context sha512;
    unsigned char padbuf[48];

    mbedtls_ssl_session *session = ssl->session_negotiate;
    if( !session )
        session = ssl->session;

    mbedtls_sha512_init( &sha512 );

    MBEDTLS_SSL_DEBUG_MSG( 2, ( "=> calc  finished tls sha384" ) );

    mbedtls_sha512_clone( &sha512, &ssl->handshake->fin_sha512 );

    /*
     * TLSv1.2:
     *   hash = PRF( master, finished_label,
     *               Hash( handshake ) )[0.11]
     */

#if !defined(MBEDTLS_SHA512_ALT)
    MBEDTLS_SSL_DEBUG_BUF( 4, "finished sha512 state", (unsigned char *)
                   sha512.state, sizeof( sha512.state ) );
#endif

    sender = ( from == MBEDTLS_SSL_IS_CLIENT )
             ? "client finished"
             : "server finished";

    mbedtls_sha512_finish_ret( &sha512, padbuf );

    ssl->handshake->tls_prf( session->master, 48, sender,
                             padbuf, 48, buf, len );

    MBEDTLS_SSL_DEBUG_BUF( 3, "calc finished result", buf, len );

    mbedtls_sha512_free( &sha512 );

    mbedtls_platform_zeroize(  padbuf, sizeof( padbuf ) );

    MBEDTLS_SSL_DEBUG_MSG( 2, ( "<= calc  finished" ) );
}
#endif /* MBEDTLS_SHA512_C */
#endif /* MBEDTLS_SSL_PROTO_TLS1_2 */

static void ssl_handshake_wrapup_free_hs_transform( mbedtls_ssl_context *ssl )
{
    MBEDTLS_SSL_DEBUG_MSG( 3, ( "=> handshake wrapup: final free" ) );

    /*
     * Free our handshake params
     */
    mbedtls_ssl_handshake_free( ssl );
    mbedtls_free( ssl->handshake );
    ssl->handshake = NULL;

    /*
     * Free the previous transform and swith in the current one
     */
    if( ssl->transform )
    {
        mbedtls_ssl_transform_free( ssl->transform );
        mbedtls_free( ssl->transform );
    }
    ssl->transform = ssl->transform_negotiate;
    ssl->transform_negotiate = NULL;

    MBEDTLS_SSL_DEBUG_MSG( 3, ( "<= handshake wrapup: final free" ) );
}

void mbedtls_ssl_handshake_wrapup( mbedtls_ssl_context *ssl )
{
    int resume = ssl->handshake->resume;

    MBEDTLS_SSL_DEBUG_MSG( 3, ( "=> handshake wrapup" ) );

#if defined(MBEDTLS_SSL_RENEGOTIATION)
    if( ssl->renego_status == MBEDTLS_SSL_RENEGOTIATION_IN_PROGRESS )
    {
        ssl->renego_status =  MBEDTLS_SSL_RENEGOTIATION_DONE;
        ssl->renego_records_seen = 0;
    }
#endif

    /*
     * Free the previous session and switch in the current one
     */
    if( ssl->session )
    {
#if defined(MBEDTLS_SSL_ENCRYPT_THEN_MAC)
        /* RFC 7366 3.1: keep the EtM state */
        ssl->session_negotiate->encrypt_then_mac =
                  ssl->session->encrypt_then_mac;
#endif

        mbedtls_ssl_session_free( ssl->session );
        mbedtls_free( ssl->session );
    }
    ssl->session = ssl->session_negotiate;
    ssl->session_negotiate = NULL;

    /*
     * Add cache entry
     */
    if( ssl->conf->f_set_cache != NULL &&
        ssl->session->id_len != 0 &&
        resume == 0 )
    {
        if( ssl->conf->f_set_cache( ssl->conf->p_cache, ssl->session ) != 0 )
            MBEDTLS_SSL_DEBUG_MSG( 1, ( "cache did not store session" ) );
    }

#if defined(MBEDTLS_SSL_PROTO_DTLS)
    if( ssl->conf->transport == MBEDTLS_SSL_TRANSPORT_DATAGRAM &&
        ssl->handshake->flight != NULL )
    {
        /* Cancel handshake timer */
        ssl_set_timer( ssl, 0 );

        /* Keep last flight around in case we need to resend it:
         * we need the handshake and transform structures for that */
        MBEDTLS_SSL_DEBUG_MSG( 3, ( "skip freeing handshake and transform" ) );
    }
    else
#endif
        ssl_handshake_wrapup_free_hs_transform( ssl );

    ssl->state++;

    MBEDTLS_SSL_DEBUG_MSG( 3, ( "<= handshake wrapup" ) );
}

int mbedtls_ssl_write_finished( mbedtls_ssl_context *ssl )
{
    int ret, hash_len;

    MBEDTLS_SSL_DEBUG_MSG( 2, ( "=> write finished" ) );

    ssl_update_out_pointers( ssl, ssl->transform_negotiate );

    ssl->handshake->calc_finished( ssl, ssl->out_msg + 4, ssl->conf->endpoint );

    /*
     * RFC 5246 7.4.9 (Page 63) says 12 is the default length and ciphersuites
     * may define some other value. Currently (early 2016), no defined
     * ciphersuite does this (and this is unlikely to change as activity has
     * moved to TLS 1.3 now) so we can keep the hardcoded 12 here.
     */
    hash_len = ( ssl->minor_ver == MBEDTLS_SSL_MINOR_VERSION_0 ) ? 36 : 12;

#if defined(MBEDTLS_SSL_RENEGOTIATION)
    ssl->verify_data_len = hash_len;
    memcpy( ssl->own_verify_data, ssl->out_msg + 4, hash_len );
#endif

    ssl->out_msglen  = 4 + hash_len;
    ssl->out_msgtype = MBEDTLS_SSL_MSG_HANDSHAKE;
    ssl->out_msg[0]  = MBEDTLS_SSL_HS_FINISHED;

    /*
     * In case of session resuming, invert the client and server
     * ChangeCipherSpec messages order.
     */
    if( ssl->handshake->resume != 0 )
    {
#if defined(MBEDTLS_SSL_CLI_C)
        if( ssl->conf->endpoint == MBEDTLS_SSL_IS_CLIENT )
            ssl->state = MBEDTLS_SSL_HANDSHAKE_WRAPUP;
#endif
#if defined(MBEDTLS_SSL_SRV_C)
        if( ssl->conf->endpoint == MBEDTLS_SSL_IS_SERVER )
            ssl->state = MBEDTLS_SSL_CLIENT_CHANGE_CIPHER_SPEC;
#endif
    }
    else
        ssl->state++;

    /*
     * Switch to our negotiated transform and session parameters for outbound
     * data.
     */
    MBEDTLS_SSL_DEBUG_MSG( 3, ( "switching to new transform spec for outbound data" ) );

#if defined(MBEDTLS_SSL_PROTO_DTLS)
    if( ssl->conf->transport == MBEDTLS_SSL_TRANSPORT_DATAGRAM )
    {
        unsigned char i;

        /* Remember current epoch settings for resending */
        ssl->handshake->alt_transform_out = ssl->transform_out;
        memcpy( ssl->handshake->alt_out_ctr, ssl->cur_out_ctr, 8 );

        /* Set sequence_number to zero */
        memset( ssl->cur_out_ctr + 2, 0, 6 );

        /* Increment epoch */
        for( i = 2; i > 0; i-- )
            if( ++ssl->cur_out_ctr[i - 1] != 0 )
                break;

        /* The loop goes to its end iff the counter is wrapping */
        if( i == 0 )
        {
            MBEDTLS_SSL_DEBUG_MSG( 1, ( "DTLS epoch would wrap" ) );
            return( MBEDTLS_ERR_SSL_COUNTER_WRAPPING );
        }
    }
    else
#endif /* MBEDTLS_SSL_PROTO_DTLS */
    memset( ssl->cur_out_ctr, 0, 8 );

    ssl->transform_out = ssl->transform_negotiate;
    ssl->session_out = ssl->session_negotiate;

#if defined(MBEDTLS_SSL_HW_RECORD_ACCEL)
    if( mbedtls_ssl_hw_record_activate != NULL )
    {
        if( ( ret = mbedtls_ssl_hw_record_activate( ssl, MBEDTLS_SSL_CHANNEL_OUTBOUND ) ) != 0 )
        {
            MBEDTLS_SSL_DEBUG_RET( 1, "mbedtls_ssl_hw_record_activate", ret );
            return( MBEDTLS_ERR_SSL_HW_ACCEL_FAILED );
        }
    }
#endif

#if defined(MBEDTLS_SSL_PROTO_DTLS)
    if( ssl->conf->transport == MBEDTLS_SSL_TRANSPORT_DATAGRAM )
        mbedtls_ssl_send_flight_completed( ssl );
#endif

    if( ( ret = mbedtls_ssl_write_handshake_msg( ssl ) ) != 0 )
    {
        MBEDTLS_SSL_DEBUG_RET( 1, "mbedtls_ssl_write_handshake_msg", ret );
        return( ret );
    }

#if defined(MBEDTLS_SSL_PROTO_DTLS)
    if( ssl->conf->transport == MBEDTLS_SSL_TRANSPORT_DATAGRAM &&
        ( ret = mbedtls_ssl_flight_transmit( ssl ) ) != 0 )
    {
        MBEDTLS_SSL_DEBUG_RET( 1, "mbedtls_ssl_flight_transmit", ret );
        return( ret );
    }
#endif

    MBEDTLS_SSL_DEBUG_MSG( 2, ( "<= write finished" ) );

    return( 0 );
}

#if defined(MBEDTLS_SSL_PROTO_SSL3)
#define SSL_MAX_HASH_LEN 36
#else
#define SSL_MAX_HASH_LEN 12
#endif

int mbedtls_ssl_parse_finished( mbedtls_ssl_context *ssl )
{
    int ret;
    unsigned int hash_len;
    unsigned char buf[SSL_MAX_HASH_LEN];

    MBEDTLS_SSL_DEBUG_MSG( 2, ( "=> parse finished" ) );

    ssl->handshake->calc_finished( ssl, buf, ssl->conf->endpoint ^ 1 );

    if( ( ret = mbedtls_ssl_read_record( ssl, 1 ) ) != 0 )
    {
        MBEDTLS_SSL_DEBUG_RET( 1, "mbedtls_ssl_read_record", ret );
        return( ret );
    }

    if( ssl->in_msgtype != MBEDTLS_SSL_MSG_HANDSHAKE )
    {
        MBEDTLS_SSL_DEBUG_MSG( 1, ( "bad finished message" ) );
        mbedtls_ssl_send_alert_message( ssl, MBEDTLS_SSL_ALERT_LEVEL_FATAL,
                                        MBEDTLS_SSL_ALERT_MSG_UNEXPECTED_MESSAGE );
        return( MBEDTLS_ERR_SSL_UNEXPECTED_MESSAGE );
    }

    /* There is currently no ciphersuite using another length with TLS 1.2 */
#if defined(MBEDTLS_SSL_PROTO_SSL3)
    if( ssl->minor_ver == MBEDTLS_SSL_MINOR_VERSION_0 )
        hash_len = 36;
    else
#endif
        hash_len = 12;

    if( ssl->in_msg[0] != MBEDTLS_SSL_HS_FINISHED ||
        ssl->in_hslen  != mbedtls_ssl_hs_hdr_len( ssl ) + hash_len )
    {
        MBEDTLS_SSL_DEBUG_MSG( 1, ( "bad finished message" ) );
        mbedtls_ssl_send_alert_message( ssl, MBEDTLS_SSL_ALERT_LEVEL_FATAL,
                                        MBEDTLS_SSL_ALERT_MSG_DECODE_ERROR );
        return( MBEDTLS_ERR_SSL_BAD_HS_FINISHED );
    }

    if( mbedtls_ssl_safer_memcmp( ssl->in_msg + mbedtls_ssl_hs_hdr_len( ssl ),
                      buf, hash_len ) != 0 )
    {
        MBEDTLS_SSL_DEBUG_MSG( 1, ( "bad finished message" ) );
        mbedtls_ssl_send_alert_message( ssl, MBEDTLS_SSL_ALERT_LEVEL_FATAL,
                                        MBEDTLS_SSL_ALERT_MSG_DECODE_ERROR );
        return( MBEDTLS_ERR_SSL_BAD_HS_FINISHED );
    }

#if defined(MBEDTLS_SSL_RENEGOTIATION)
    ssl->verify_data_len = hash_len;
    memcpy( ssl->peer_verify_data, buf, hash_len );
#endif

    if( ssl->handshake->resume != 0 )
    {
#if defined(MBEDTLS_SSL_CLI_C)
        if( ssl->conf->endpoint == MBEDTLS_SSL_IS_CLIENT )
            ssl->state = MBEDTLS_SSL_CLIENT_CHANGE_CIPHER_SPEC;
#endif
#if defined(MBEDTLS_SSL_SRV_C)
        if( ssl->conf->endpoint == MBEDTLS_SSL_IS_SERVER )
            ssl->state = MBEDTLS_SSL_HANDSHAKE_WRAPUP;
#endif
    }
    else
        ssl->state++;

#if defined(MBEDTLS_SSL_PROTO_DTLS)
    if( ssl->conf->transport == MBEDTLS_SSL_TRANSPORT_DATAGRAM )
        mbedtls_ssl_recv_flight_completed( ssl );
#endif

    MBEDTLS_SSL_DEBUG_MSG( 2, ( "<= parse finished" ) );

    return( 0 );
}

static void ssl_handshake_params_init( mbedtls_ssl_handshake_params *handshake )
{
    memset( handshake, 0, sizeof( mbedtls_ssl_handshake_params ) );

#if defined(MBEDTLS_SSL_PROTO_SSL3) || defined(MBEDTLS_SSL_PROTO_TLS1) || \
    defined(MBEDTLS_SSL_PROTO_TLS1_1)
     mbedtls_md5_init(   &handshake->fin_md5  );
    mbedtls_sha1_init(   &handshake->fin_sha1 );
     mbedtls_md5_starts_ret( &handshake->fin_md5  );
    mbedtls_sha1_starts_ret( &handshake->fin_sha1 );
#endif
#if defined(MBEDTLS_SSL_PROTO_TLS1_2)
#if defined(MBEDTLS_SHA256_C)
    mbedtls_sha256_init(   &handshake->fin_sha256    );
    mbedtls_sha256_starts_ret( &handshake->fin_sha256, 0 );
#endif
#if defined(MBEDTLS_SHA512_C)
    mbedtls_sha512_init(   &handshake->fin_sha512    );
    mbedtls_sha512_starts_ret( &handshake->fin_sha512, 1 );
#endif
#endif /* MBEDTLS_SSL_PROTO_TLS1_2 */

    handshake->update_checksum = ssl_update_checksum_start;

#if defined(MBEDTLS_SSL_PROTO_TLS1_2) && \
    defined(MBEDTLS_KEY_EXCHANGE__WITH_CERT__ENABLED)
    mbedtls_ssl_sig_hash_set_init( &handshake->hash_algs );
#endif

#if defined(MBEDTLS_DHM_C)
    mbedtls_dhm_init( &handshake->dhm_ctx );
#endif
#if defined(MBEDTLS_ECDH_C)
    mbedtls_ecdh_init( &handshake->ecdh_ctx );
#endif
#if defined(MBEDTLS_KEY_EXCHANGE_ECJPAKE_ENABLED)
    mbedtls_ecjpake_init( &handshake->ecjpake_ctx );
#if defined(MBEDTLS_SSL_CLI_C)
    handshake->ecjpake_cache = NULL;
    handshake->ecjpake_cache_len = 0;
#endif
#endif

#if defined(MBEDTLS_SSL__ECP_RESTARTABLE)
    mbedtls_x509_crt_restart_init( &handshake->ecrs_ctx );
#endif

#if defined(MBEDTLS_SSL_SERVER_NAME_INDICATION)
    handshake->sni_authmode = MBEDTLS_SSL_VERIFY_UNSET;
#endif
}

static void ssl_transform_init( mbedtls_ssl_transform *transform )
{
    memset( transform, 0, sizeof(mbedtls_ssl_transform) );

    mbedtls_cipher_init( &transform->cipher_ctx_enc );
    mbedtls_cipher_init( &transform->cipher_ctx_dec );

    mbedtls_md_init( &transform->md_ctx_enc );
    mbedtls_md_init( &transform->md_ctx_dec );
}

void mbedtls_ssl_session_init( mbedtls_ssl_session *session )
{
    memset( session, 0, sizeof(mbedtls_ssl_session) );
}

static int ssl_handshake_init( mbedtls_ssl_context *ssl )
{
    /* Clear old handshake information if present */
    if( ssl->transform_negotiate )
        mbedtls_ssl_transform_free( ssl->transform_negotiate );
    if( ssl->session_negotiate )
        mbedtls_ssl_session_free( ssl->session_negotiate );
    if( ssl->handshake )
        mbedtls_ssl_handshake_free( ssl );

    /*
     * Either the pointers are now NULL or cleared properly and can be freed.
     * Now allocate missing structures.
     */
    if( ssl->transform_negotiate == NULL )
    {
        ssl->transform_negotiate = mbedtls_calloc( 1, sizeof(mbedtls_ssl_transform) );
    }

    if( ssl->session_negotiate == NULL )
    {
        ssl->session_negotiate = mbedtls_calloc( 1, sizeof(mbedtls_ssl_session) );
    }

    if( ssl->handshake == NULL )
    {
        ssl->handshake = mbedtls_calloc( 1, sizeof(mbedtls_ssl_handshake_params) );
    }

    /* All pointers should exist and can be directly freed without issue */
    if( ssl->handshake == NULL ||
        ssl->transform_negotiate == NULL ||
        ssl->session_negotiate == NULL )
    {
        MBEDTLS_SSL_DEBUG_MSG( 1, ( "alloc() of ssl sub-contexts failed" ) );

        mbedtls_free( ssl->handshake );
        mbedtls_free( ssl->transform_negotiate );
        mbedtls_free( ssl->session_negotiate );

        ssl->handshake = NULL;
        ssl->transform_negotiate = NULL;
        ssl->session_negotiate = NULL;

        return( MBEDTLS_ERR_SSL_ALLOC_FAILED );
    }

    /* Initialize structures */
    mbedtls_ssl_session_init( ssl->session_negotiate );
    ssl_transform_init( ssl->transform_negotiate );
    ssl_handshake_params_init( ssl->handshake );

#if defined(MBEDTLS_SSL_PROTO_DTLS)
    if( ssl->conf->transport == MBEDTLS_SSL_TRANSPORT_DATAGRAM )
    {
        ssl->handshake->alt_transform_out = ssl->transform_out;

        if( ssl->conf->endpoint == MBEDTLS_SSL_IS_CLIENT )
            ssl->handshake->retransmit_state = MBEDTLS_SSL_RETRANS_PREPARING;
        else
            ssl->handshake->retransmit_state = MBEDTLS_SSL_RETRANS_WAITING;

        ssl_set_timer( ssl, 0 );
    }
#endif

    return( 0 );
}

#if defined(MBEDTLS_SSL_DTLS_HELLO_VERIFY) && defined(MBEDTLS_SSL_SRV_C)
/* Dummy cookie callbacks for defaults */
static int ssl_cookie_write_dummy( void *ctx,
                      unsigned char **p, unsigned char *end,
                      const unsigned char *cli_id, size_t cli_id_len )
{
    ((void) ctx);
    ((void) p);
    ((void) end);
    ((void) cli_id);
    ((void) cli_id_len);

    return( MBEDTLS_ERR_SSL_FEATURE_UNAVAILABLE );
}

static int ssl_cookie_check_dummy( void *ctx,
                      const unsigned char *cookie, size_t cookie_len,
                      const unsigned char *cli_id, size_t cli_id_len )
{
    ((void) ctx);
    ((void) cookie);
    ((void) cookie_len);
    ((void) cli_id);
    ((void) cli_id_len);

    return( MBEDTLS_ERR_SSL_FEATURE_UNAVAILABLE );
}
#endif /* MBEDTLS_SSL_DTLS_HELLO_VERIFY && MBEDTLS_SSL_SRV_C */

/* Once ssl->out_hdr as the address of the beginning of the
 * next outgoing record is set, deduce the other pointers.
 *
 * Note: For TLS, we save the implicit record sequence number
 *       (entering MAC computation) in the 8 bytes before ssl->out_hdr,
 *       and the caller has to make sure there's space for this.
 */

static void ssl_update_out_pointers( mbedtls_ssl_context *ssl,
                                     mbedtls_ssl_transform *transform )
{
#if defined(MBEDTLS_SSL_PROTO_DTLS)
    if( ssl->conf->transport == MBEDTLS_SSL_TRANSPORT_DATAGRAM )
    {
        ssl->out_ctr = ssl->out_hdr +  3;
        ssl->out_len = ssl->out_hdr + 11;
        ssl->out_iv  = ssl->out_hdr + 13;
    }
    else
#endif
    {
        ssl->out_ctr = ssl->out_hdr - 8;
        ssl->out_len = ssl->out_hdr + 3;
        ssl->out_iv  = ssl->out_hdr + 5;
    }

    /* Adjust out_msg to make space for explicit IV, if used. */
    if( transform != NULL &&
        ssl->minor_ver >= MBEDTLS_SSL_MINOR_VERSION_2 )
    {
        ssl->out_msg = ssl->out_iv + transform->ivlen - transform->fixed_ivlen;
    }
    else
        ssl->out_msg = ssl->out_iv;
}

/* Once ssl->in_hdr as the address of the beginning of the
 * next incoming record is set, deduce the other pointers.
 *
 * Note: For TLS, we save the implicit record sequence number
 *       (entering MAC computation) in the 8 bytes before ssl->in_hdr,
 *       and the caller has to make sure there's space for this.
 */

static void ssl_update_in_pointers( mbedtls_ssl_context *ssl,
                                    mbedtls_ssl_transform *transform )
{
#if defined(MBEDTLS_SSL_PROTO_DTLS)
    if( ssl->conf->transport == MBEDTLS_SSL_TRANSPORT_DATAGRAM )
    {
        ssl->in_ctr = ssl->in_hdr +  3;
        ssl->in_len = ssl->in_hdr + 11;
        ssl->in_iv  = ssl->in_hdr + 13;
    }
    else
#endif
    {
        ssl->in_ctr = ssl->in_hdr - 8;
        ssl->in_len = ssl->in_hdr + 3;
        ssl->in_iv  = ssl->in_hdr + 5;
    }

    /* Offset in_msg from in_iv to allow space for explicit IV, if used. */
    if( transform != NULL &&
        ssl->minor_ver >= MBEDTLS_SSL_MINOR_VERSION_2 )
    {
        ssl->in_msg = ssl->in_iv + transform->ivlen - transform->fixed_ivlen;
    }
    else
        ssl->in_msg = ssl->in_iv;
}

/*
 * Initialize an SSL context
 */
void mbedtls_ssl_init( mbedtls_ssl_context *ssl )
{
    memset( ssl, 0, sizeof( mbedtls_ssl_context ) );
}

/*
 * Setup an SSL context
 */

static void ssl_reset_in_out_pointers( mbedtls_ssl_context *ssl )
{
    /* Set the incoming and outgoing record pointers. */
#if defined(MBEDTLS_SSL_PROTO_DTLS)
    if( ssl->conf->transport == MBEDTLS_SSL_TRANSPORT_DATAGRAM )
    {
        ssl->out_hdr = ssl->out_buf;
        ssl->in_hdr  = ssl->in_buf;
    }
    else
#endif /* MBEDTLS_SSL_PROTO_DTLS */
    {
        ssl->out_hdr = ssl->out_buf + 8;
        ssl->in_hdr  = ssl->in_buf  + 8;
    }

    /* Derive other internal pointers. */
    ssl_update_out_pointers( ssl, NULL /* no transform enabled */ );
    ssl_update_in_pointers ( ssl, NULL /* no transform enabled */ );
}

int mbedtls_ssl_setup( mbedtls_ssl_context *ssl,
                       const mbedtls_ssl_config *conf )
{
    int ret;

    ssl->conf = conf;

    /*
     * Prepare base structures
     */

    /* Set to NULL in case of an error condition */
    ssl->out_buf = NULL;

    ssl->in_buf = mbedtls_calloc( 1, MBEDTLS_SSL_IN_BUFFER_LEN );
    if( ssl->in_buf == NULL )
    {
        MBEDTLS_SSL_DEBUG_MSG( 1, ( "alloc(%d bytes) failed", MBEDTLS_SSL_IN_BUFFER_LEN) );
        ret = MBEDTLS_ERR_SSL_ALLOC_FAILED;
        goto error;
    }

    ssl->out_buf = mbedtls_calloc( 1, MBEDTLS_SSL_OUT_BUFFER_LEN );
    if( ssl->out_buf == NULL )
    {
        MBEDTLS_SSL_DEBUG_MSG( 1, ( "alloc(%d bytes) failed", MBEDTLS_SSL_OUT_BUFFER_LEN) );
        ret = MBEDTLS_ERR_SSL_ALLOC_FAILED;
        goto error;
    }

    ssl_reset_in_out_pointers( ssl );

    if( ( ret = ssl_handshake_init( ssl ) ) != 0 )
        goto error;

    return( 0 );

error:
    mbedtls_free( ssl->in_buf );
    mbedtls_free( ssl->out_buf );

    ssl->conf = NULL;

    ssl->in_buf = NULL;
    ssl->out_buf = NULL;

    ssl->in_hdr = NULL;
    ssl->in_ctr = NULL;
    ssl->in_len = NULL;
    ssl->in_iv = NULL;
    ssl->in_msg = NULL;

    ssl->out_hdr = NULL;
    ssl->out_ctr = NULL;
    ssl->out_len = NULL;
    ssl->out_iv = NULL;
    ssl->out_msg = NULL;

    return( ret );
}

/*
 * Reset an initialized and used SSL context for re-use while retaining
 * all application-set variables, function pointers and data.
 *
 * If partial is non-zero, keep data in the input buffer and client ID.
 * (Use when a DTLS client reconnects from the same port.)
 */
static int ssl_session_reset_int( mbedtls_ssl_context *ssl, int partial )
{
    int ret;

#if !defined(MBEDTLS_SSL_DTLS_CLIENT_PORT_REUSE) ||     \
    !defined(MBEDTLS_SSL_SRV_C)
    ((void) partial);
#endif

    ssl->state = MBEDTLS_SSL_HELLO_REQUEST;

    /* Cancel any possibly running timer */
    ssl_set_timer( ssl, 0 );

#if defined(MBEDTLS_SSL_RENEGOTIATION)
    ssl->renego_status = MBEDTLS_SSL_INITIAL_HANDSHAKE;
    ssl->renego_records_seen = 0;

    ssl->verify_data_len = 0;
    memset( ssl->own_verify_data, 0, MBEDTLS_SSL_VERIFY_DATA_MAX_LEN );
    memset( ssl->peer_verify_data, 0, MBEDTLS_SSL_VERIFY_DATA_MAX_LEN );
#endif
    ssl->secure_renegotiation = MBEDTLS_SSL_LEGACY_RENEGOTIATION;

    ssl->in_offt = NULL;
    ssl_reset_in_out_pointers( ssl );

    ssl->in_msgtype = 0;
    ssl->in_msglen = 0;
#if defined(MBEDTLS_SSL_PROTO_DTLS)
    ssl->next_record_offset = 0;
    ssl->in_epoch = 0;
#endif
#if defined(MBEDTLS_SSL_DTLS_ANTI_REPLAY)
    ssl_dtls_replay_reset( ssl );
#endif

    ssl->in_hslen = 0;
    ssl->nb_zero = 0;

    ssl->keep_current_message = 0;

    ssl->out_msgtype = 0;
    ssl->out_msglen = 0;
    ssl->out_left = 0;
#if defined(MBEDTLS_SSL_CBC_RECORD_SPLITTING)
    if( ssl->split_done != MBEDTLS_SSL_CBC_RECORD_SPLITTING_DISABLED )
        ssl->split_done = 0;
#endif

    memset( ssl->cur_out_ctr, 0, sizeof( ssl->cur_out_ctr ) );

    ssl->transform_in = NULL;
    ssl->transform_out = NULL;

    ssl->session_in = NULL;
    ssl->session_out = NULL;

    memset( ssl->out_buf, 0, MBEDTLS_SSL_OUT_BUFFER_LEN );

#if defined(MBEDTLS_SSL_DTLS_CLIENT_PORT_REUSE) && defined(MBEDTLS_SSL_SRV_C)
    if( partial == 0 )
#endif /* MBEDTLS_SSL_DTLS_CLIENT_PORT_REUSE && MBEDTLS_SSL_SRV_C */
    {
        ssl->in_left = 0;
        memset( ssl->in_buf, 0, MBEDTLS_SSL_IN_BUFFER_LEN );
    }

#if defined(MBEDTLS_SSL_HW_RECORD_ACCEL)
    if( mbedtls_ssl_hw_record_reset != NULL )
    {
        MBEDTLS_SSL_DEBUG_MSG( 2, ( "going for mbedtls_ssl_hw_record_reset()" ) );
        if( ( ret = mbedtls_ssl_hw_record_reset( ssl ) ) != 0 )
        {
            MBEDTLS_SSL_DEBUG_RET( 1, "mbedtls_ssl_hw_record_reset", ret );
            return( MBEDTLS_ERR_SSL_HW_ACCEL_FAILED );
        }
    }
#endif

    if( ssl->transform )
    {
        mbedtls_ssl_transform_free( ssl->transform );
        mbedtls_free( ssl->transform );
        ssl->transform = NULL;
    }

    if( ssl->session )
    {
        mbedtls_ssl_session_free( ssl->session );
        mbedtls_free( ssl->session );
        ssl->session = NULL;
    }

#if defined(MBEDTLS_SSL_ALPN)
    ssl->alpn_chosen = NULL;
#endif

#if defined(MBEDTLS_SSL_DTLS_HELLO_VERIFY) && defined(MBEDTLS_SSL_SRV_C)
#if defined(MBEDTLS_SSL_DTLS_CLIENT_PORT_REUSE)
    if( partial == 0 )
#endif
    {
        mbedtls_free( ssl->cli_id );
        ssl->cli_id = NULL;
        ssl->cli_id_len = 0;
    }
#endif

    if( ( ret = ssl_handshake_init( ssl ) ) != 0 )
        return( ret );

    return( 0 );
}

/*
 * Reset an initialized and used SSL context for re-use while retaining
 * all application-set variables, function pointers and data.
 */
int mbedtls_ssl_session_reset( mbedtls_ssl_context *ssl )
{
    return( ssl_session_reset_int( ssl, 0 ) );
}

/*
 * SSL set accessors
 */
void mbedtls_ssl_conf_endpoint( mbedtls_ssl_config *conf, int endpoint )
{
    conf->endpoint   = endpoint;
}

void mbedtls_ssl_conf_transport( mbedtls_ssl_config *conf, int transport )
{
    conf->transport = transport;
}

#if defined(MBEDTLS_SSL_DTLS_ANTI_REPLAY)
void mbedtls_ssl_conf_dtls_anti_replay( mbedtls_ssl_config *conf, char mode )
{
    conf->anti_replay = mode;
}
#endif

#if defined(MBEDTLS_SSL_DTLS_BADMAC_LIMIT)
void mbedtls_ssl_conf_dtls_badmac_limit( mbedtls_ssl_config *conf, unsigned limit )
{
    conf->badmac_limit = limit;
}
#endif

#if defined(MBEDTLS_SSL_PROTO_DTLS)

void mbedtls_ssl_set_datagram_packing( mbedtls_ssl_context *ssl,
                                       unsigned allow_packing )
{
    ssl->disable_datagram_packing = !allow_packing;
}

void mbedtls_ssl_conf_handshake_timeout( mbedtls_ssl_config *conf,
                                         uint32_t min, uint32_t max )
{
    conf->hs_timeout_min = min;
    conf->hs_timeout_max = max;
}
#endif

void mbedtls_ssl_conf_authmode( mbedtls_ssl_config *conf, int authmode )
{
    conf->authmode   = authmode;
}

#if defined(MBEDTLS_X509_CRT_PARSE_C)
void mbedtls_ssl_conf_verify( mbedtls_ssl_config *conf,
                     int (*f_vrfy)(void *, mbedtls_x509_crt *, int, uint32_t *),
                     void *p_vrfy )
{
    conf->f_vrfy      = f_vrfy;
    conf->p_vrfy      = p_vrfy;
}
#endif /* MBEDTLS_X509_CRT_PARSE_C */

void mbedtls_ssl_conf_rng( mbedtls_ssl_config *conf,
                  int (*f_rng)(void *, unsigned char *, size_t),
                  void *p_rng )
{
    conf->f_rng      = f_rng;
    conf->p_rng      = p_rng;
}

void mbedtls_ssl_conf_dbg( mbedtls_ssl_config *conf,
                  void (*f_dbg)(void *, int, const char *, int, const char *),
                  void  *p_dbg )
{
    conf->f_dbg      = f_dbg;
    conf->p_dbg      = p_dbg;
}

void mbedtls_ssl_set_bio( mbedtls_ssl_context *ssl,
        void *p_bio,
        mbedtls_ssl_send_t *f_send,
        mbedtls_ssl_recv_t *f_recv,
        mbedtls_ssl_recv_timeout_t *f_recv_timeout )
{
    ssl->p_bio          = p_bio;
    ssl->f_send         = f_send;
    ssl->f_recv         = f_recv;
    ssl->f_recv_timeout = f_recv_timeout;
}

#if defined(MBEDTLS_SSL_PROTO_DTLS)
void mbedtls_ssl_set_mtu( mbedtls_ssl_context *ssl, uint16_t mtu )
{
    ssl->mtu = mtu;
}
#endif

void mbedtls_ssl_conf_read_timeout( mbedtls_ssl_config *conf, uint32_t timeout )
{
    conf->read_timeout   = timeout;
}

void mbedtls_ssl_set_timer_cb( mbedtls_ssl_context *ssl,
                               void *p_timer,
                               mbedtls_ssl_set_timer_t *f_set_timer,
                               mbedtls_ssl_get_timer_t *f_get_timer )
{
    ssl->p_timer        = p_timer;
    ssl->f_set_timer    = f_set_timer;
    ssl->f_get_timer    = f_get_timer;

    /* Make sure we start with no timer running */
    ssl_set_timer( ssl, 0 );
}

#if defined(MBEDTLS_SSL_SRV_C)
void mbedtls_ssl_conf_session_cache( mbedtls_ssl_config *conf,
        void *p_cache,
        int (*f_get_cache)(void *, mbedtls_ssl_session *),
        int (*f_set_cache)(void *, const mbedtls_ssl_session *) )
{
    conf->p_cache = p_cache;
    conf->f_get_cache = f_get_cache;
    conf->f_set_cache = f_set_cache;
}
#endif /* MBEDTLS_SSL_SRV_C */

#if defined(MBEDTLS_SSL_CLI_C)
int mbedtls_ssl_set_session( mbedtls_ssl_context *ssl, const mbedtls_ssl_session *session )
{
    int ret;

    if( ssl == NULL ||
        session == NULL ||
        ssl->session_negotiate == NULL ||
        ssl->conf->endpoint != MBEDTLS_SSL_IS_CLIENT )
    {
        return( MBEDTLS_ERR_SSL_BAD_INPUT_DATA );
    }

    if( ( ret = ssl_session_copy( ssl->session_negotiate, session ) ) != 0 )
        return( ret );

    ssl->handshake->resume = 1;

    return( 0 );
}
#endif /* MBEDTLS_SSL_CLI_C */

void mbedtls_ssl_conf_ciphersuites( mbedtls_ssl_config *conf,
                                   const int *ciphersuites )
{
    conf->ciphersuite_list[MBEDTLS_SSL_MINOR_VERSION_0] = ciphersuites;
    conf->ciphersuite_list[MBEDTLS_SSL_MINOR_VERSION_1] = ciphersuites;
    conf->ciphersuite_list[MBEDTLS_SSL_MINOR_VERSION_2] = ciphersuites;
    conf->ciphersuite_list[MBEDTLS_SSL_MINOR_VERSION_3] = ciphersuites;
}

void mbedtls_ssl_conf_ciphersuites_for_version( mbedtls_ssl_config *conf,
                                       const int *ciphersuites,
                                       int major, int minor )
{
    if( major != MBEDTLS_SSL_MAJOR_VERSION_3 )
        return;

    if( minor < MBEDTLS_SSL_MINOR_VERSION_0 || minor > MBEDTLS_SSL_MINOR_VERSION_3 )
        return;

    conf->ciphersuite_list[minor] = ciphersuites;
}

#if defined(MBEDTLS_X509_CRT_PARSE_C)
void mbedtls_ssl_conf_cert_profile( mbedtls_ssl_config *conf,
                                    const mbedtls_x509_crt_profile *profile )
{
    conf->cert_profile = profile;
}

/* Append a new keycert entry to a (possibly empty) list */
static int ssl_append_key_cert( mbedtls_ssl_key_cert **head,
                                mbedtls_x509_crt *cert,
                                mbedtls_pk_context *key )
{
    mbedtls_ssl_key_cert *new_cert;

    new_cert = mbedtls_calloc( 1, sizeof( mbedtls_ssl_key_cert ) );
    if( new_cert == NULL )
        return( MBEDTLS_ERR_SSL_ALLOC_FAILED );

    new_cert->cert = cert;
    new_cert->key  = key;
    new_cert->next = NULL;

    /* Update head is the list was null, else add to the end */
    if( *head == NULL )
    {
        *head = new_cert;
    }
    else
    {
        mbedtls_ssl_key_cert *cur = *head;
        while( cur->next != NULL )
            cur = cur->next;
        cur->next = new_cert;
    }

    return( 0 );
}

int mbedtls_ssl_conf_own_cert( mbedtls_ssl_config *conf,
                              mbedtls_x509_crt *own_cert,
                              mbedtls_pk_context *pk_key )
{
    return( ssl_append_key_cert( &conf->key_cert, own_cert, pk_key ) );
}

void mbedtls_ssl_conf_ca_chain( mbedtls_ssl_config *conf,
                               mbedtls_x509_crt *ca_chain,
                               mbedtls_x509_crl *ca_crl )
{
    conf->ca_chain   = ca_chain;
    conf->ca_crl     = ca_crl;
}
#endif /* MBEDTLS_X509_CRT_PARSE_C */

#if defined(MBEDTLS_SSL_SERVER_NAME_INDICATION)
int mbedtls_ssl_set_hs_own_cert( mbedtls_ssl_context *ssl,
                                 mbedtls_x509_crt *own_cert,
                                 mbedtls_pk_context *pk_key )
{
    return( ssl_append_key_cert( &ssl->handshake->sni_key_cert,
                                 own_cert, pk_key ) );
}

void mbedtls_ssl_set_hs_ca_chain( mbedtls_ssl_context *ssl,
                                  mbedtls_x509_crt *ca_chain,
                                  mbedtls_x509_crl *ca_crl )
{
    ssl->handshake->sni_ca_chain   = ca_chain;
    ssl->handshake->sni_ca_crl     = ca_crl;
}

void mbedtls_ssl_set_hs_authmode( mbedtls_ssl_context *ssl,
                                  int authmode )
{
    ssl->handshake->sni_authmode = authmode;
}
#endif /* MBEDTLS_SSL_SERVER_NAME_INDICATION */

#if defined(MBEDTLS_KEY_EXCHANGE_ECJPAKE_ENABLED)
/*
 * Set EC J-PAKE password for current handshake
 */
int mbedtls_ssl_set_hs_ecjpake_password( mbedtls_ssl_context *ssl,
                                         const unsigned char *pw,
                                         size_t pw_len )
{
    mbedtls_ecjpake_role role;

    if( ssl->handshake == NULL || ssl->conf == NULL )
        return( MBEDTLS_ERR_SSL_BAD_INPUT_DATA );

    if( ssl->conf->endpoint == MBEDTLS_SSL_IS_SERVER )
        role = MBEDTLS_ECJPAKE_SERVER;
    else
        role = MBEDTLS_ECJPAKE_CLIENT;

    return( mbedtls_ecjpake_setup( &ssl->handshake->ecjpake_ctx,
                                   role,
                                   MBEDTLS_MD_SHA256,
                                   MBEDTLS_ECP_DP_SECP256R1,
                                   pw, pw_len ) );
}
#endif /* MBEDTLS_KEY_EXCHANGE_ECJPAKE_ENABLED */

#if defined(MBEDTLS_KEY_EXCHANGE__SOME__PSK_ENABLED)
int mbedtls_ssl_conf_psk( mbedtls_ssl_config *conf,
                const unsigned char *psk, size_t psk_len,
                const unsigned char *psk_identity, size_t psk_identity_len )
{
    if( psk == NULL || psk_identity == NULL )
        return( MBEDTLS_ERR_SSL_BAD_INPUT_DATA );

    if( psk_len > MBEDTLS_PSK_MAX_LEN )
        return( MBEDTLS_ERR_SSL_BAD_INPUT_DATA );

    /* Identity len will be encoded on two bytes */
    if( ( psk_identity_len >> 16 ) != 0 ||
        psk_identity_len > MBEDTLS_SSL_OUT_CONTENT_LEN )
    {
        return( MBEDTLS_ERR_SSL_BAD_INPUT_DATA );
    }

    if( conf->psk != NULL )
    {
        mbedtls_platform_zeroize( conf->psk, conf->psk_len );

        mbedtls_free( conf->psk );
        conf->psk = NULL;
        conf->psk_len = 0;
    }
    if( conf->psk_identity != NULL )
    {
        mbedtls_free( conf->psk_identity );
        conf->psk_identity = NULL;
        conf->psk_identity_len = 0;
    }

    if( ( conf->psk = mbedtls_calloc( 1, psk_len ) ) == NULL ||
        ( conf->psk_identity = mbedtls_calloc( 1, psk_identity_len ) ) == NULL )
    {
        mbedtls_free( conf->psk );
        mbedtls_free( conf->psk_identity );
        conf->psk = NULL;
        conf->psk_identity = NULL;
        return( MBEDTLS_ERR_SSL_ALLOC_FAILED );
    }

    conf->psk_len = psk_len;
    conf->psk_identity_len = psk_identity_len;

    memcpy( conf->psk, psk, conf->psk_len );
    memcpy( conf->psk_identity, psk_identity, conf->psk_identity_len );

    return( 0 );
}

int mbedtls_ssl_set_hs_psk( mbedtls_ssl_context *ssl,
                            const unsigned char *psk, size_t psk_len )
{
    if( psk == NULL || ssl->handshake == NULL )
        return( MBEDTLS_ERR_SSL_BAD_INPUT_DATA );

    if( psk_len > MBEDTLS_PSK_MAX_LEN )
        return( MBEDTLS_ERR_SSL_BAD_INPUT_DATA );

    if( ssl->handshake->psk != NULL )
    {
        mbedtls_platform_zeroize( ssl->handshake->psk,
                                  ssl->handshake->psk_len );
        mbedtls_free( ssl->handshake->psk );
        ssl->handshake->psk_len = 0;
    }

    if( ( ssl->handshake->psk = mbedtls_calloc( 1, psk_len ) ) == NULL )
        return( MBEDTLS_ERR_SSL_ALLOC_FAILED );

    ssl->handshake->psk_len = psk_len;
    memcpy( ssl->handshake->psk, psk, ssl->handshake->psk_len );

    return( 0 );
}

void mbedtls_ssl_conf_psk_cb( mbedtls_ssl_config *conf,
                     int (*f_psk)(void *, mbedtls_ssl_context *, const unsigned char *,
                     size_t),
                     void *p_psk )
{
    conf->f_psk = f_psk;
    conf->p_psk = p_psk;
}
#endif /* MBEDTLS_KEY_EXCHANGE__SOME__PSK_ENABLED */

#if defined(MBEDTLS_DHM_C) && defined(MBEDTLS_SSL_SRV_C)

#if !defined(MBEDTLS_DEPRECATED_REMOVED)
int mbedtls_ssl_conf_dh_param( mbedtls_ssl_config *conf, const char *dhm_P, const char *dhm_G )
{
    int ret;

    if( ( ret = mbedtls_mpi_read_string( &conf->dhm_P, 16, dhm_P ) ) != 0 ||
        ( ret = mbedtls_mpi_read_string( &conf->dhm_G, 16, dhm_G ) ) != 0 )
    {
        mbedtls_mpi_free( &conf->dhm_P );
        mbedtls_mpi_free( &conf->dhm_G );
        return( ret );
    }

    return( 0 );
}
#endif /* MBEDTLS_DEPRECATED_REMOVED */

int mbedtls_ssl_conf_dh_param_bin( mbedtls_ssl_config *conf,
                                   const unsigned char *dhm_P, size_t P_len,
                                   const unsigned char *dhm_G, size_t G_len )
{
    int ret;

    if( ( ret = mbedtls_mpi_read_binary( &conf->dhm_P, dhm_P, P_len ) ) != 0 ||
        ( ret = mbedtls_mpi_read_binary( &conf->dhm_G, dhm_G, G_len ) ) != 0 )
    {
        mbedtls_mpi_free( &conf->dhm_P );
        mbedtls_mpi_free( &conf->dhm_G );
        return( ret );
    }

    return( 0 );
}

int mbedtls_ssl_conf_dh_param_ctx( mbedtls_ssl_config *conf, mbedtls_dhm_context *dhm_ctx )
{
    int ret;

    if( ( ret = mbedtls_mpi_copy( &conf->dhm_P, &dhm_ctx->P ) ) != 0 ||
        ( ret = mbedtls_mpi_copy( &conf->dhm_G, &dhm_ctx->G ) ) != 0 )
    {
        mbedtls_mpi_free( &conf->dhm_P );
        mbedtls_mpi_free( &conf->dhm_G );
        return( ret );
    }

    return( 0 );
}
#endif /* MBEDTLS_DHM_C && MBEDTLS_SSL_SRV_C */

#if defined(MBEDTLS_DHM_C) && defined(MBEDTLS_SSL_CLI_C)
/*
 * Set the minimum length for Diffie-Hellman parameters
 */
void mbedtls_ssl_conf_dhm_min_bitlen( mbedtls_ssl_config *conf,
                                      unsigned int bitlen )
{
    conf->dhm_min_bitlen = bitlen;
}
#endif /* MBEDTLS_DHM_C && MBEDTLS_SSL_CLI_C */

#if defined(MBEDTLS_KEY_EXCHANGE__WITH_CERT__ENABLED)
/*
 * Set allowed/preferred hashes for handshake signatures
 */
void mbedtls_ssl_conf_sig_hashes( mbedtls_ssl_config *conf,
                                  const int *hashes )
{
    conf->sig_hashes = hashes;
}
#endif /* MBEDTLS_KEY_EXCHANGE__WITH_CERT__ENABLED */

#if defined(MBEDTLS_ECP_C)
/*
 * Set the allowed elliptic curves
 */
void mbedtls_ssl_conf_curves( mbedtls_ssl_config *conf,
                             const mbedtls_ecp_group_id *curve_list )
{
    conf->curve_list = curve_list;
}
#endif /* MBEDTLS_ECP_C */

#if defined(MBEDTLS_X509_CRT_PARSE_C)
int mbedtls_ssl_set_hostname( mbedtls_ssl_context *ssl, const char *hostname )
{
    /* Initialize to suppress unnecessary compiler warning */
    size_t hostname_len = 0;

    /* Check if new hostname is valid before
     * making any change to current one */
    if( hostname != NULL )
    {
        hostname_len = strlen( hostname );

        if( hostname_len > MBEDTLS_SSL_MAX_HOST_NAME_LEN )
            return( MBEDTLS_ERR_SSL_BAD_INPUT_DATA );
    }

    /* Now it's clear that we will overwrite the old hostname,
     * so we can free it safely */

    if( ssl->hostname != NULL )
    {
        mbedtls_platform_zeroize( ssl->hostname, strlen( ssl->hostname ) );
        mbedtls_free( ssl->hostname );
    }

    /* Passing NULL as hostname shall clear the old one */

    if( hostname == NULL )
    {
        ssl->hostname = NULL;
    }
    else
    {
        ssl->hostname = mbedtls_calloc( 1, hostname_len + 1 );
        if( ssl->hostname == NULL )
            return( MBEDTLS_ERR_SSL_ALLOC_FAILED );

        memcpy( ssl->hostname, hostname, hostname_len );

        ssl->hostname[hostname_len] = '\0';
    }

    return( 0 );
}
#endif /* MBEDTLS_X509_CRT_PARSE_C */

#if defined(MBEDTLS_SSL_SERVER_NAME_INDICATION)
void mbedtls_ssl_conf_sni( mbedtls_ssl_config *conf,
                  int (*f_sni)(void *, mbedtls_ssl_context *,
                                const unsigned char *, size_t),
                  void *p_sni )
{
    conf->f_sni = f_sni;
    conf->p_sni = p_sni;
}
#endif /* MBEDTLS_SSL_SERVER_NAME_INDICATION */

#if defined(MBEDTLS_SSL_ALPN)
int mbedtls_ssl_conf_alpn_protocols( mbedtls_ssl_config *conf, const char **protos )
{
    size_t cur_len, tot_len;
    const char **p;

    /*
     * RFC 7301 3.1: "Empty strings MUST NOT be included and byte strings
     * MUST NOT be truncated."
     * We check lengths now rather than later.
     */
    tot_len = 0;
    for( p = protos; *p != NULL; p++ )
    {
        cur_len = strlen( *p );
        tot_len += cur_len;

        if( cur_len == 0 || cur_len > 255 || tot_len > 65535 )
            return( MBEDTLS_ERR_SSL_BAD_INPUT_DATA );
    }

    conf->alpn_list = protos;

    return( 0 );
}

const char *mbedtls_ssl_get_alpn_protocol( const mbedtls_ssl_context *ssl )
{
    return( ssl->alpn_chosen );
}
#endif /* MBEDTLS_SSL_ALPN */

void mbedtls_ssl_conf_max_version( mbedtls_ssl_config *conf, int major, int minor )
{
    conf->max_major_ver = major;
    conf->max_minor_ver = minor;
}

void mbedtls_ssl_conf_min_version( mbedtls_ssl_config *conf, int major, int minor )
{
    conf->min_major_ver = major;
    conf->min_minor_ver = minor;
}

#if defined(MBEDTLS_SSL_FALLBACK_SCSV) && defined(MBEDTLS_SSL_CLI_C)
void mbedtls_ssl_conf_fallback( mbedtls_ssl_config *conf, char fallback )
{
    conf->fallback = fallback;
}
#endif

#if defined(MBEDTLS_SSL_SRV_C)
void mbedtls_ssl_conf_cert_req_ca_list( mbedtls_ssl_config *conf,
                                          char cert_req_ca_list )
{
    conf->cert_req_ca_list = cert_req_ca_list;
}
#endif

#if defined(MBEDTLS_SSL_ENCRYPT_THEN_MAC)
void mbedtls_ssl_conf_encrypt_then_mac( mbedtls_ssl_config *conf, char etm )
{
    conf->encrypt_then_mac = etm;
}
#endif

#if defined(MBEDTLS_SSL_EXTENDED_MASTER_SECRET)
void mbedtls_ssl_conf_extended_master_secret( mbedtls_ssl_config *conf, char ems )
{
    conf->extended_ms = ems;
}
#endif

#if defined(MBEDTLS_ARC4_C)
void mbedtls_ssl_conf_arc4_support( mbedtls_ssl_config *conf, char arc4 )
{
    conf->arc4_disabled = arc4;
}
#endif

#if defined(MBEDTLS_SSL_MAX_FRAGMENT_LENGTH)
int mbedtls_ssl_conf_max_frag_len( mbedtls_ssl_config *conf, unsigned char mfl_code )
{
    if( mfl_code >= MBEDTLS_SSL_MAX_FRAG_LEN_INVALID ||
        ssl_mfl_code_to_length( mfl_code ) > MBEDTLS_TLS_EXT_ADV_CONTENT_LEN )
    {
        return( MBEDTLS_ERR_SSL_BAD_INPUT_DATA );
    }

    conf->mfl_code = mfl_code;

    return( 0 );
}
#endif /* MBEDTLS_SSL_MAX_FRAGMENT_LENGTH */

#if defined(MBEDTLS_SSL_TRUNCATED_HMAC)
void mbedtls_ssl_conf_truncated_hmac( mbedtls_ssl_config *conf, int truncate )
{
    conf->trunc_hmac = truncate;
}
#endif /* MBEDTLS_SSL_TRUNCATED_HMAC */

#if defined(MBEDTLS_SSL_CBC_RECORD_SPLITTING)
void mbedtls_ssl_conf_cbc_record_splitting( mbedtls_ssl_config *conf, char split )
{
    conf->cbc_record_splitting = split;
}
#endif

void mbedtls_ssl_conf_legacy_renegotiation( mbedtls_ssl_config *conf, int allow_legacy )
{
    conf->allow_legacy_renegotiation = allow_legacy;
}

#if defined(MBEDTLS_SSL_RENEGOTIATION)
void mbedtls_ssl_conf_renegotiation( mbedtls_ssl_config *conf, int renegotiation )
{
    conf->disable_renegotiation = renegotiation;
}

void mbedtls_ssl_conf_renegotiation_enforced( mbedtls_ssl_config *conf, int max_records )
{
    conf->renego_max_records = max_records;
}

void mbedtls_ssl_conf_renegotiation_period( mbedtls_ssl_config *conf,
                                   const unsigned char period[8] )
{
    memcpy( conf->renego_period, period, 8 );
}
#endif /* MBEDTLS_SSL_RENEGOTIATION */

#if defined(MBEDTLS_SSL_SESSION_TICKETS)
#if defined(MBEDTLS_SSL_CLI_C)
void mbedtls_ssl_conf_session_tickets( mbedtls_ssl_config *conf, int use_tickets )
{
    conf->session_tickets = use_tickets;
}
#endif

#if defined(MBEDTLS_SSL_SRV_C)
void mbedtls_ssl_conf_session_tickets_cb( mbedtls_ssl_config *conf,
        mbedtls_ssl_ticket_write_t *f_ticket_write,
        mbedtls_ssl_ticket_parse_t *f_ticket_parse,
        void *p_ticket )
{
    conf->f_ticket_write = f_ticket_write;
    conf->f_ticket_parse = f_ticket_parse;
    conf->p_ticket       = p_ticket;
}
#endif
#endif /* MBEDTLS_SSL_SESSION_TICKETS */

#if defined(MBEDTLS_SSL_EXPORT_KEYS)
void mbedtls_ssl_conf_export_keys_cb( mbedtls_ssl_config *conf,
        mbedtls_ssl_export_keys_t *f_export_keys,
        void *p_export_keys )
{
    conf->f_export_keys = f_export_keys;
    conf->p_export_keys = p_export_keys;
}
#endif

#if defined(MBEDTLS_SSL_ASYNC_PRIVATE)
void mbedtls_ssl_conf_async_private_cb(
    mbedtls_ssl_config *conf,
    mbedtls_ssl_async_sign_t *f_async_sign,
    mbedtls_ssl_async_decrypt_t *f_async_decrypt,
    mbedtls_ssl_async_resume_t *f_async_resume,
    mbedtls_ssl_async_cancel_t *f_async_cancel,
    void *async_config_data )
{
    conf->f_async_sign_start = f_async_sign;
    conf->f_async_decrypt_start = f_async_decrypt;
    conf->f_async_resume = f_async_resume;
    conf->f_async_cancel = f_async_cancel;
    conf->p_async_config_data = async_config_data;
}

void *mbedtls_ssl_conf_get_async_config_data( const mbedtls_ssl_config *conf )
{
    return( conf->p_async_config_data );
}

void *mbedtls_ssl_get_async_operation_data( const mbedtls_ssl_context *ssl )
{
    if( ssl->handshake == NULL )
        return( NULL );
    else
        return( ssl->handshake->user_async_ctx );
}

void mbedtls_ssl_set_async_operation_data( mbedtls_ssl_context *ssl,
                                 void *ctx )
{
    if( ssl->handshake != NULL )
        ssl->handshake->user_async_ctx = ctx;
}
#endif /* MBEDTLS_SSL_ASYNC_PRIVATE */

/*
 * SSL get accessors
 */
size_t mbedtls_ssl_get_bytes_avail( const mbedtls_ssl_context *ssl )
{
    return( ssl->in_offt == NULL ? 0 : ssl->in_msglen );
}

int mbedtls_ssl_check_pending( const mbedtls_ssl_context *ssl )
{
    /*
     * Case A: We're currently holding back
     * a message for further processing.
     */

    if( ssl->keep_current_message == 1 )
    {
        MBEDTLS_SSL_DEBUG_MSG( 3, ( "ssl_check_pending: record held back for processing" ) );
        return( 1 );
    }

    /*
     * Case B: Further records are pending in the current datagram.
     */

#if defined(MBEDTLS_SSL_PROTO_DTLS)
    if( ssl->conf->transport == MBEDTLS_SSL_TRANSPORT_DATAGRAM &&
        ssl->in_left > ssl->next_record_offset )
    {
        MBEDTLS_SSL_DEBUG_MSG( 3, ( "ssl_check_pending: more records within current datagram" ) );
        return( 1 );
    }
#endif /* MBEDTLS_SSL_PROTO_DTLS */

    /*
     * Case C: A handshake message is being processed.
     */

    if( ssl->in_hslen > 0 && ssl->in_hslen < ssl->in_msglen )
    {
        MBEDTLS_SSL_DEBUG_MSG( 3, ( "ssl_check_pending: more handshake messages within current record" ) );
        return( 1 );
    }

    /*
     * Case D: An application data message is being processed
     */
    if( ssl->in_offt != NULL )
    {
        MBEDTLS_SSL_DEBUG_MSG( 3, ( "ssl_check_pending: application data record is being processed" ) );
        return( 1 );
    }

    /*
     * In all other cases, the rest of the message can be dropped.
     * As in ssl_get_next_record, this needs to be adapted if
     * we implement support for multiple alerts in single records.
     */

    MBEDTLS_SSL_DEBUG_MSG( 3, ( "ssl_check_pending: nothing pending" ) );
    return( 0 );
}

uint32_t mbedtls_ssl_get_verify_result( const mbedtls_ssl_context *ssl )
{
    if( ssl->session != NULL )
        return( ssl->session->verify_result );

    if( ssl->session_negotiate != NULL )
        return( ssl->session_negotiate->verify_result );

    return( 0xFFFFFFFF );
}

const char *mbedtls_ssl_get_ciphersuite( const mbedtls_ssl_context *ssl )
{
    if( ssl == NULL || ssl->session == NULL )
        return( NULL );

    return mbedtls_ssl_get_ciphersuite_name( ssl->session->ciphersuite );
}

const char *mbedtls_ssl_get_version( const mbedtls_ssl_context *ssl )
{
#if defined(MBEDTLS_SSL_PROTO_DTLS)
    if( ssl->conf->transport == MBEDTLS_SSL_TRANSPORT_DATAGRAM )
    {
        switch( ssl->minor_ver )
        {
            case MBEDTLS_SSL_MINOR_VERSION_2:
                return( "DTLSv1.0" );

            case MBEDTLS_SSL_MINOR_VERSION_3:
                return( "DTLSv1.2" );

            default:
                return( "unknown (DTLS)" );
        }
    }
#endif

    switch( ssl->minor_ver )
    {
        case MBEDTLS_SSL_MINOR_VERSION_0:
            return( "SSLv3.0" );

        case MBEDTLS_SSL_MINOR_VERSION_1:
            return( "TLSv1.0" );

        case MBEDTLS_SSL_MINOR_VERSION_2:
            return( "TLSv1.1" );

        case MBEDTLS_SSL_MINOR_VERSION_3:
            return( "TLSv1.2" );

        default:
            return( "unknown" );
    }
}

int mbedtls_ssl_get_record_expansion( const mbedtls_ssl_context *ssl )
{
    size_t transform_expansion = 0;
    const mbedtls_ssl_transform *transform = ssl->transform_out;
    unsigned block_size;

    if( transform == NULL )
        return( (int) mbedtls_ssl_hdr_len( ssl ) );

#if defined(MBEDTLS_ZLIB_SUPPORT)
    if( ssl->session_out->compression != MBEDTLS_SSL_COMPRESS_NULL )
        return( MBEDTLS_ERR_SSL_FEATURE_UNAVAILABLE );
#endif

    switch( mbedtls_cipher_get_cipher_mode( &transform->cipher_ctx_enc ) )
    {
        case MBEDTLS_MODE_GCM:
        case MBEDTLS_MODE_CCM:
        case MBEDTLS_MODE_CHACHAPOLY:
        case MBEDTLS_MODE_STREAM:
            transform_expansion = transform->minlen;
            break;

        case MBEDTLS_MODE_CBC:

            block_size = mbedtls_cipher_get_block_size(
                &transform->cipher_ctx_enc );

            /* Expansion due to the addition of the MAC. */
            transform_expansion += transform->maclen;

            /* Expansion due to the addition of CBC padding;
             * Theoretically up to 256 bytes, but we never use
             * more than the block size of the underlying cipher. */
            transform_expansion += block_size;

            /* For TLS 1.1 or higher, an explicit IV is added
             * after the record header. */
#if defined(MBEDTLS_SSL_PROTO_TLS1_1) || defined(MBEDTLS_SSL_PROTO_TLS1_2)
            if( ssl->minor_ver >= MBEDTLS_SSL_MINOR_VERSION_2 )
                transform_expansion += block_size;
#endif /* MBEDTLS_SSL_PROTO_TLS1_1 || MBEDTLS_SSL_PROTO_TLS1_2 */

            break;

        default:
            MBEDTLS_SSL_DEBUG_MSG( 1, ( "should never happen" ) );
            return( MBEDTLS_ERR_SSL_INTERNAL_ERROR );
    }

    return( (int)( mbedtls_ssl_hdr_len( ssl ) + transform_expansion ) );
}

#if defined(MBEDTLS_SSL_MAX_FRAGMENT_LENGTH)
size_t mbedtls_ssl_get_max_frag_len( const mbedtls_ssl_context *ssl )
{
    size_t max_len;

    /*
     * Assume mfl_code is correct since it was checked when set
     */
    max_len = ssl_mfl_code_to_length( ssl->conf->mfl_code );

    /* Check if a smaller max length was negotiated */
    if( ssl->session_out != NULL &&
        ssl_mfl_code_to_length( ssl->session_out->mfl_code ) < max_len )
    {
        max_len = ssl_mfl_code_to_length( ssl->session_out->mfl_code );
    }

    /* During a handshake, use the value being negotiated */
    if( ssl->session_negotiate != NULL &&
        ssl_mfl_code_to_length( ssl->session_negotiate->mfl_code ) < max_len )
    {
        max_len = ssl_mfl_code_to_length( ssl->session_negotiate->mfl_code );
    }

    return( max_len );
}
#endif /* MBEDTLS_SSL_MAX_FRAGMENT_LENGTH */

#if defined(MBEDTLS_SSL_PROTO_DTLS)
static size_t ssl_get_current_mtu( const mbedtls_ssl_context *ssl )
{
    if( ssl->handshake == NULL || ssl->handshake->mtu == 0 )
        return( ssl->mtu );

    if( ssl->mtu == 0 )
        return( ssl->handshake->mtu );

    return( ssl->mtu < ssl->handshake->mtu ?
            ssl->mtu : ssl->handshake->mtu );
}
#endif /* MBEDTLS_SSL_PROTO_DTLS */

int mbedtls_ssl_get_max_out_record_payload( const mbedtls_ssl_context *ssl )
{
    size_t max_len = MBEDTLS_SSL_OUT_CONTENT_LEN;

#if !defined(MBEDTLS_SSL_MAX_FRAGMENT_LENGTH) && \
    !defined(MBEDTLS_SSL_PROTO_DTLS)
    (void) ssl;
#endif

#if defined(MBEDTLS_SSL_MAX_FRAGMENT_LENGTH)
    const size_t mfl = mbedtls_ssl_get_max_frag_len( ssl );

    if( max_len > mfl )
        max_len = mfl;
#endif

#if defined(MBEDTLS_SSL_PROTO_DTLS)
    if( ssl_get_current_mtu( ssl ) != 0 )
    {
        const size_t mtu = ssl_get_current_mtu( ssl );
        const int ret = mbedtls_ssl_get_record_expansion( ssl );
        const size_t overhead = (size_t) ret;

        if( ret < 0 )
            return( ret );

        if( mtu <= overhead )
        {
            MBEDTLS_SSL_DEBUG_MSG( 1, ( "MTU too low for record expansion" ) );
            return( MBEDTLS_ERR_SSL_FEATURE_UNAVAILABLE );
        }

        if( max_len > mtu - overhead )
            max_len = mtu - overhead;
    }
#endif /* MBEDTLS_SSL_PROTO_DTLS */

#if !defined(MBEDTLS_SSL_MAX_FRAGMENT_LENGTH) &&        \
    !defined(MBEDTLS_SSL_PROTO_DTLS)
    ((void) ssl);
#endif

    return( (int) max_len );
}

#if defined(MBEDTLS_X509_CRT_PARSE_C)
const mbedtls_x509_crt *mbedtls_ssl_get_peer_cert( const mbedtls_ssl_context *ssl )
{
    if( ssl == NULL || ssl->session == NULL )
        return( NULL );

    return( ssl->session->peer_cert );
}
#endif /* MBEDTLS_X509_CRT_PARSE_C */

#if defined(MBEDTLS_SSL_CLI_C)
int mbedtls_ssl_get_session( const mbedtls_ssl_context *ssl, mbedtls_ssl_session *dst )
{
    if( ssl == NULL ||
        dst == NULL ||
        ssl->session == NULL ||
        ssl->conf->endpoint != MBEDTLS_SSL_IS_CLIENT )
    {
        return( MBEDTLS_ERR_SSL_BAD_INPUT_DATA );
    }

    return( ssl_session_copy( dst, ssl->session ) );
}
#endif /* MBEDTLS_SSL_CLI_C */

/*
 * Perform a single step of the SSL handshake
 */
int mbedtls_ssl_handshake_step( mbedtls_ssl_context *ssl )
{
    int ret = MBEDTLS_ERR_SSL_FEATURE_UNAVAILABLE;

    if( ssl == NULL || ssl->conf == NULL )
        return( MBEDTLS_ERR_SSL_BAD_INPUT_DATA );

#if defined(MBEDTLS_SSL_CLI_C)
    if( ssl->conf->endpoint == MBEDTLS_SSL_IS_CLIENT )
        ret = mbedtls_ssl_handshake_client_step( ssl );
#endif
#if defined(MBEDTLS_SSL_SRV_C)
    if( ssl->conf->endpoint == MBEDTLS_SSL_IS_SERVER )
        ret = mbedtls_ssl_handshake_server_step( ssl );
#endif

    return( ret );
}

/*
 * Perform the SSL handshake
 */
int mbedtls_ssl_handshake( mbedtls_ssl_context *ssl )
{
    int ret = 0;

    if( ssl == NULL || ssl->conf == NULL )
        return( MBEDTLS_ERR_SSL_BAD_INPUT_DATA );

    MBEDTLS_SSL_DEBUG_MSG( 2, ( "=> handshake" ) );

    while( ssl->state != MBEDTLS_SSL_HANDSHAKE_OVER )
    {
        ret = mbedtls_ssl_handshake_step( ssl );

        if( ret != 0 )
            break;
    }

    MBEDTLS_SSL_DEBUG_MSG( 2, ( "<= handshake" ) );

    return( ret );
}

#if defined(MBEDTLS_SSL_RENEGOTIATION)
#if defined(MBEDTLS_SSL_SRV_C)
/*
 * Write HelloRequest to request renegotiation on server
 */
static int ssl_write_hello_request( mbedtls_ssl_context *ssl )
{
    int ret;

    MBEDTLS_SSL_DEBUG_MSG( 2, ( "=> write hello request" ) );

    ssl->out_msglen  = 4;
    ssl->out_msgtype = MBEDTLS_SSL_MSG_HANDSHAKE;
    ssl->out_msg[0]  = MBEDTLS_SSL_HS_HELLO_REQUEST;

    if( ( ret = mbedtls_ssl_write_handshake_msg( ssl ) ) != 0 )
    {
        MBEDTLS_SSL_DEBUG_RET( 1, "mbedtls_ssl_write_handshake_msg", ret );
        return( ret );
    }

    MBEDTLS_SSL_DEBUG_MSG( 2, ( "<= write hello request" ) );

    return( 0 );
}
#endif /* MBEDTLS_SSL_SRV_C */

/*
 * Actually renegotiate current connection, triggered by either:
 * - any side: calling mbedtls_ssl_renegotiate(),
 * - client: receiving a HelloRequest during mbedtls_ssl_read(),
 * - server: receiving any handshake message on server during mbedtls_ssl_read() after
 *   the initial handshake is completed.
 * If the handshake doesn't complete due to waiting for I/O, it will continue
 * during the next calls to mbedtls_ssl_renegotiate() or mbedtls_ssl_read() respectively.
 */
static int ssl_start_renegotiation( mbedtls_ssl_context *ssl )
{
    int ret;

    MBEDTLS_SSL_DEBUG_MSG( 2, ( "=> renegotiate" ) );

    if( ( ret = ssl_handshake_init( ssl ) ) != 0 )
        return( ret );

    /* RFC 6347 4.2.2: "[...] the HelloRequest will have message_seq = 0 and
     * the ServerHello will have message_seq = 1" */
#if defined(MBEDTLS_SSL_PROTO_DTLS)
    if( ssl->conf->transport == MBEDTLS_SSL_TRANSPORT_DATAGRAM &&
        ssl->renego_status == MBEDTLS_SSL_RENEGOTIATION_PENDING )
    {
        if( ssl->conf->endpoint == MBEDTLS_SSL_IS_SERVER )
            ssl->handshake->out_msg_seq = 1;
        else
            ssl->handshake->in_msg_seq = 1;
    }
#endif

    ssl->state = MBEDTLS_SSL_HELLO_REQUEST;
    ssl->renego_status = MBEDTLS_SSL_RENEGOTIATION_IN_PROGRESS;

    if( ( ret = mbedtls_ssl_handshake( ssl ) ) != 0 )
    {
        MBEDTLS_SSL_DEBUG_RET( 1, "mbedtls_ssl_handshake", ret );
        return( ret );
    }

    MBEDTLS_SSL_DEBUG_MSG( 2, ( "<= renegotiate" ) );

    return( 0 );
}

/*
 * Renegotiate current connection on client,
 * or request renegotiation on server
 */
int mbedtls_ssl_renegotiate( mbedtls_ssl_context *ssl )
{
    int ret = MBEDTLS_ERR_SSL_FEATURE_UNAVAILABLE;

    if( ssl == NULL || ssl->conf == NULL )
        return( MBEDTLS_ERR_SSL_BAD_INPUT_DATA );

#if defined(MBEDTLS_SSL_SRV_C)
    /* On server, just send the request */
    if( ssl->conf->endpoint == MBEDTLS_SSL_IS_SERVER )
    {
        if( ssl->state != MBEDTLS_SSL_HANDSHAKE_OVER )
            return( MBEDTLS_ERR_SSL_BAD_INPUT_DATA );

        ssl->renego_status = MBEDTLS_SSL_RENEGOTIATION_PENDING;

        /* Did we already try/start sending HelloRequest? */
        if( ssl->out_left != 0 )
            return( mbedtls_ssl_flush_output( ssl ) );

        return( ssl_write_hello_request( ssl ) );
    }
#endif /* MBEDTLS_SSL_SRV_C */

#if defined(MBEDTLS_SSL_CLI_C)
    /*
     * On client, either start the renegotiation process or,
     * if already in progress, continue the handshake
     */
    if( ssl->renego_status != MBEDTLS_SSL_RENEGOTIATION_IN_PROGRESS )
    {
        if( ssl->state != MBEDTLS_SSL_HANDSHAKE_OVER )
            return( MBEDTLS_ERR_SSL_BAD_INPUT_DATA );

        if( ( ret = ssl_start_renegotiation( ssl ) ) != 0 )
        {
            MBEDTLS_SSL_DEBUG_RET( 1, "ssl_start_renegotiation", ret );
            return( ret );
        }
    }
    else
    {
        if( ( ret = mbedtls_ssl_handshake( ssl ) ) != 0 )
        {
            MBEDTLS_SSL_DEBUG_RET( 1, "mbedtls_ssl_handshake", ret );
            return( ret );
        }
    }
#endif /* MBEDTLS_SSL_CLI_C */

    return( ret );
}

/*
 * Check record counters and renegotiate if they're above the limit.
 */
static int ssl_check_ctr_renegotiate( mbedtls_ssl_context *ssl )
{
    size_t ep_len = ssl_ep_len( ssl );
    int in_ctr_cmp;
    int out_ctr_cmp;

    if( ssl->state != MBEDTLS_SSL_HANDSHAKE_OVER ||
        ssl->renego_status == MBEDTLS_SSL_RENEGOTIATION_PENDING ||
        ssl->conf->disable_renegotiation == MBEDTLS_SSL_RENEGOTIATION_DISABLED )
    {
        return( 0 );
    }

    in_ctr_cmp = memcmp( ssl->in_ctr + ep_len,
                        ssl->conf->renego_period + ep_len, 8 - ep_len );
    out_ctr_cmp = memcmp( ssl->cur_out_ctr + ep_len,
                          ssl->conf->renego_period + ep_len, 8 - ep_len );

    if( in_ctr_cmp <= 0 && out_ctr_cmp <= 0 )
    {
        return( 0 );
    }

    MBEDTLS_SSL_DEBUG_MSG( 1, ( "record counter limit reached: renegotiate" ) );
    return( mbedtls_ssl_renegotiate( ssl ) );
}
#endif /* MBEDTLS_SSL_RENEGOTIATION */

/*
 * Receive application data decrypted from the SSL layer
 */
int mbedtls_ssl_read( mbedtls_ssl_context *ssl, unsigned char *buf, size_t len )
{
    int ret;
    size_t n;

    if( ssl == NULL || ssl->conf == NULL )
        return( MBEDTLS_ERR_SSL_BAD_INPUT_DATA );

    MBEDTLS_SSL_DEBUG_MSG( 2, ( "=> read" ) );

#if defined(MBEDTLS_SSL_PROTO_DTLS)
    if( ssl->conf->transport == MBEDTLS_SSL_TRANSPORT_DATAGRAM )
    {
        if( ( ret = mbedtls_ssl_flush_output( ssl ) ) != 0 )
            return( ret );

        if( ssl->handshake != NULL &&
            ssl->handshake->retransmit_state == MBEDTLS_SSL_RETRANS_SENDING )
        {
            if( ( ret = mbedtls_ssl_flight_transmit( ssl ) ) != 0 )
                return( ret );
        }
    }
#endif

    /*
     * Check if renegotiation is necessary and/or handshake is
     * in process. If yes, perform/continue, and fall through
     * if an unexpected packet is received while the client
     * is waiting for the ServerHello.
     *
     * (There is no equivalent to the last condition on
     *  the server-side as it is not treated as within
     *  a handshake while waiting for the ClientHello
     *  after a renegotiation request.)
     */

#if defined(MBEDTLS_SSL_RENEGOTIATION)
    ret = ssl_check_ctr_renegotiate( ssl );
    if( ret != MBEDTLS_ERR_SSL_WAITING_SERVER_HELLO_RENEGO &&
        ret != 0 )
    {
        MBEDTLS_SSL_DEBUG_RET( 1, "ssl_check_ctr_renegotiate", ret );
        return( ret );
    }
#endif

    if( ssl->state != MBEDTLS_SSL_HANDSHAKE_OVER )
    {
        ret = mbedtls_ssl_handshake( ssl );
        if( ret != MBEDTLS_ERR_SSL_WAITING_SERVER_HELLO_RENEGO &&
            ret != 0 )
        {
            MBEDTLS_SSL_DEBUG_RET( 1, "mbedtls_ssl_handshake", ret );
            return( ret );
        }
    }

    /* Loop as long as no application data record is available */
    while( ssl->in_offt == NULL )
    {
        /* Start timer if not already running */
        if( ssl->f_get_timer != NULL &&
            ssl->f_get_timer( ssl->p_timer ) == -1 )
        {
            ssl_set_timer( ssl, ssl->conf->read_timeout );
        }

        if( ( ret = mbedtls_ssl_read_record( ssl, 1 ) ) != 0 )
        {
            if( ret == MBEDTLS_ERR_SSL_CONN_EOF )
                return( 0 );

            MBEDTLS_SSL_DEBUG_RET( 1, "mbedtls_ssl_read_record", ret );
            return( ret );
        }

        if( ssl->in_msglen  == 0 &&
            ssl->in_msgtype == MBEDTLS_SSL_MSG_APPLICATION_DATA )
        {
            /*
             * OpenSSL sends empty messages to randomize the IV
             */
            if( ( ret = mbedtls_ssl_read_record( ssl, 1 ) ) != 0 )
            {
                if( ret == MBEDTLS_ERR_SSL_CONN_EOF )
                    return( 0 );

                MBEDTLS_SSL_DEBUG_RET( 1, "mbedtls_ssl_read_record", ret );
                return( ret );
            }
        }

        if( ssl->in_msgtype == MBEDTLS_SSL_MSG_HANDSHAKE )
        {
            MBEDTLS_SSL_DEBUG_MSG( 1, ( "received handshake message" ) );

            /*
             * - For client-side, expect SERVER_HELLO_REQUEST.
             * - For server-side, expect CLIENT_HELLO.
             * - Fail (TLS) or silently drop record (DTLS) in other cases.
             */

#if defined(MBEDTLS_SSL_CLI_C)
            if( ssl->conf->endpoint == MBEDTLS_SSL_IS_CLIENT &&
                ( ssl->in_msg[0] != MBEDTLS_SSL_HS_HELLO_REQUEST ||
                  ssl->in_hslen  != mbedtls_ssl_hs_hdr_len( ssl ) ) )
            {
                MBEDTLS_SSL_DEBUG_MSG( 1, ( "handshake received (not HelloRequest)" ) );

                /* With DTLS, drop the packet (probably from last handshake) */
#if defined(MBEDTLS_SSL_PROTO_DTLS)
                if( ssl->conf->transport == MBEDTLS_SSL_TRANSPORT_DATAGRAM )
                {
                    continue;
                }
#endif
                return( MBEDTLS_ERR_SSL_UNEXPECTED_MESSAGE );
            }
#endif /* MBEDTLS_SSL_CLI_C */

#if defined(MBEDTLS_SSL_SRV_C)
            if( ssl->conf->endpoint == MBEDTLS_SSL_IS_SERVER &&
                ssl->in_msg[0] != MBEDTLS_SSL_HS_CLIENT_HELLO )
            {
                MBEDTLS_SSL_DEBUG_MSG( 1, ( "handshake received (not ClientHello)" ) );

                /* With DTLS, drop the packet (probably from last handshake) */
#if defined(MBEDTLS_SSL_PROTO_DTLS)
                if( ssl->conf->transport == MBEDTLS_SSL_TRANSPORT_DATAGRAM )
                {
                    continue;
                }
#endif
                return( MBEDTLS_ERR_SSL_UNEXPECTED_MESSAGE );
            }
#endif /* MBEDTLS_SSL_SRV_C */

#if defined(MBEDTLS_SSL_RENEGOTIATION)
            /* Determine whether renegotiation attempt should be accepted */
            if( ! ( ssl->conf->disable_renegotiation == MBEDTLS_SSL_RENEGOTIATION_DISABLED ||
                    ( ssl->secure_renegotiation == MBEDTLS_SSL_LEGACY_RENEGOTIATION &&
                      ssl->conf->allow_legacy_renegotiation ==
                                                   MBEDTLS_SSL_LEGACY_NO_RENEGOTIATION ) ) )
            {
                /*
                 * Accept renegotiation request
                 */

                /* DTLS clients need to know renego is server-initiated */
#if defined(MBEDTLS_SSL_PROTO_DTLS)
                if( ssl->conf->transport == MBEDTLS_SSL_TRANSPORT_DATAGRAM &&
                    ssl->conf->endpoint == MBEDTLS_SSL_IS_CLIENT )
                {
                    ssl->renego_status = MBEDTLS_SSL_RENEGOTIATION_PENDING;
                }
#endif
                ret = ssl_start_renegotiation( ssl );
                if( ret != MBEDTLS_ERR_SSL_WAITING_SERVER_HELLO_RENEGO &&
                    ret != 0 )
                {
                    MBEDTLS_SSL_DEBUG_RET( 1, "ssl_start_renegotiation", ret );
                    return( ret );
                }
            }
            else
#endif /* MBEDTLS_SSL_RENEGOTIATION */
            {
                /*
                 * Refuse renegotiation
                 */

                MBEDTLS_SSL_DEBUG_MSG( 3, ( "refusing renegotiation, sending alert" ) );

#if defined(MBEDTLS_SSL_PROTO_SSL3)
                if( ssl->minor_ver == MBEDTLS_SSL_MINOR_VERSION_0 )
                {
                    /* SSLv3 does not have a "no_renegotiation" warning, so
                       we send a fatal alert and abort the connection. */
                    mbedtls_ssl_send_alert_message( ssl, MBEDTLS_SSL_ALERT_LEVEL_FATAL,
                                                    MBEDTLS_SSL_ALERT_MSG_UNEXPECTED_MESSAGE );
                    return( MBEDTLS_ERR_SSL_UNEXPECTED_MESSAGE );
                }
                else
#endif /* MBEDTLS_SSL_PROTO_SSL3 */
#if defined(MBEDTLS_SSL_PROTO_TLS1) || defined(MBEDTLS_SSL_PROTO_TLS1_1) || \
    defined(MBEDTLS_SSL_PROTO_TLS1_2)
                if( ssl->minor_ver >= MBEDTLS_SSL_MINOR_VERSION_1 )
                {
                    if( ( ret = mbedtls_ssl_send_alert_message( ssl,
                                    MBEDTLS_SSL_ALERT_LEVEL_WARNING,
                                    MBEDTLS_SSL_ALERT_MSG_NO_RENEGOTIATION ) ) != 0 )
                    {
                        return( ret );
                    }
                }
                else
#endif /* MBEDTLS_SSL_PROTO_TLS1 || MBEDTLS_SSL_PROTO_TLS1_1 ||
          MBEDTLS_SSL_PROTO_TLS1_2 */
                {
                    MBEDTLS_SSL_DEBUG_MSG( 1, ( "should never happen" ) );
                    return( MBEDTLS_ERR_SSL_INTERNAL_ERROR );
                }
            }

            /* At this point, we don't know whether the renegotiation has been
             * completed or not. The cases to consider are the following:
             * 1) The renegotiation is complete. In this case, no new record
             *    has been read yet.
             * 2) The renegotiation is incomplete because the client received
             *    an application data record while awaiting the ServerHello.
             * 3) The renegotiation is incomplete because the client received
             *    a non-handshake, non-application data message while awaiting
             *    the ServerHello.
             * In each of these case, looping will be the proper action:
             * - For 1), the next iteration will read a new record and check
             *   if it's application data.
             * - For 2), the loop condition isn't satisfied as application data
             *   is present, hence continue is the same as break
             * - For 3), the loop condition is satisfied and read_record
             *   will re-deliver the message that was held back by the client
             *   when expecting the ServerHello.
             */
            continue;
        }
#if defined(MBEDTLS_SSL_RENEGOTIATION)
        else if( ssl->renego_status == MBEDTLS_SSL_RENEGOTIATION_PENDING )
        {
            if( ssl->conf->renego_max_records >= 0 )
            {
                if( ++ssl->renego_records_seen > ssl->conf->renego_max_records )
                {
                    MBEDTLS_SSL_DEBUG_MSG( 1, ( "renegotiation requested, "
                                        "but not honored by client" ) );
                    return( MBEDTLS_ERR_SSL_UNEXPECTED_MESSAGE );
                }
            }
        }
#endif /* MBEDTLS_SSL_RENEGOTIATION */

        /* Fatal and closure alerts handled by mbedtls_ssl_read_record() */
        if( ssl->in_msgtype == MBEDTLS_SSL_MSG_ALERT )
        {
            MBEDTLS_SSL_DEBUG_MSG( 2, ( "ignoring non-fatal non-closure alert" ) );
            return( MBEDTLS_ERR_SSL_WANT_READ );
        }

        if( ssl->in_msgtype != MBEDTLS_SSL_MSG_APPLICATION_DATA )
        {
            MBEDTLS_SSL_DEBUG_MSG( 1, ( "bad application data message" ) );
            return( MBEDTLS_ERR_SSL_UNEXPECTED_MESSAGE );
        }

        ssl->in_offt = ssl->in_msg;

        /* We're going to return something now, cancel timer,
         * except if handshake (renegotiation) is in progress */
        if( ssl->state == MBEDTLS_SSL_HANDSHAKE_OVER )
            ssl_set_timer( ssl, 0 );

#if defined(MBEDTLS_SSL_PROTO_DTLS)
        /* If we requested renego but received AppData, resend HelloRequest.
         * Do it now, after setting in_offt, to avoid taking this branch
         * again if ssl_write_hello_request() returns WANT_WRITE */
#if defined(MBEDTLS_SSL_SRV_C) && defined(MBEDTLS_SSL_RENEGOTIATION)
        if( ssl->conf->endpoint == MBEDTLS_SSL_IS_SERVER &&
            ssl->renego_status == MBEDTLS_SSL_RENEGOTIATION_PENDING )
        {
            if( ( ret = ssl_resend_hello_request( ssl ) ) != 0 )
            {
                MBEDTLS_SSL_DEBUG_RET( 1, "ssl_resend_hello_request", ret );
                return( ret );
            }
        }
#endif /* MBEDTLS_SSL_SRV_C && MBEDTLS_SSL_RENEGOTIATION */
#endif /* MBEDTLS_SSL_PROTO_DTLS */
    }

    n = ( len < ssl->in_msglen )
        ? len : ssl->in_msglen;

    memcpy( buf, ssl->in_offt, n );
    ssl->in_msglen -= n;

    if( ssl->in_msglen == 0 )
    {
        /* all bytes consumed */
        ssl->in_offt = NULL;
        ssl->keep_current_message = 0;
    }
    else
    {
        /* more data available */
        ssl->in_offt += n;
    }

    MBEDTLS_SSL_DEBUG_MSG( 2, ( "<= read" ) );

    return( (int) n );
}

/*
 * Send application data to be encrypted by the SSL layer, taking care of max
 * fragment length and buffer size.
 *
 * According to RFC 5246 Section 6.2.1:
 *
 *      Zero-length fragments of Application data MAY be sent as they are
 *      potentially useful as a traffic analysis countermeasure.
 *
 * Therefore, it is possible that the input message length is 0 and the
 * corresponding return code is 0 on success.
 */
static int ssl_write_real( mbedtls_ssl_context *ssl,
                           const unsigned char *buf, size_t len )
{
    int ret = mbedtls_ssl_get_max_out_record_payload( ssl );
    const size_t max_len = (size_t) ret;

    if( ret < 0 )
    {
        MBEDTLS_SSL_DEBUG_RET( 1, "mbedtls_ssl_get_max_out_record_payload", ret );
        return( ret );
    }

    if( len > max_len )
    {
#if defined(MBEDTLS_SSL_PROTO_DTLS)
        if( ssl->conf->transport == MBEDTLS_SSL_TRANSPORT_DATAGRAM )
        {
            MBEDTLS_SSL_DEBUG_MSG( 1, ( "fragment larger than the (negotiated) "
                                "maximum fragment length: %d > %d",
                                len, max_len ) );
            return( MBEDTLS_ERR_SSL_BAD_INPUT_DATA );
        }
        else
#endif
            len = max_len;
    }

    if( ssl->out_left != 0 )
    {
        /*
         * The user has previously tried to send the data and
         * MBEDTLS_ERR_SSL_WANT_WRITE or the message was only partially
         * written. In this case, we expect the high-level write function
         * (e.g. mbedtls_ssl_write()) to be called with the same parameters
         */
        if( ( ret = mbedtls_ssl_flush_output( ssl ) ) != 0 )
        {
            MBEDTLS_SSL_DEBUG_RET( 1, "mbedtls_ssl_flush_output", ret );
            return( ret );
        }
    }
    else
    {
        /*
         * The user is trying to send a message the first time, so we need to
         * copy the data into the internal buffers and setup the data structure
         * to keep track of partial writes
         */
        ssl->out_msglen  = len;
        ssl->out_msgtype = MBEDTLS_SSL_MSG_APPLICATION_DATA;
        memcpy( ssl->out_msg, buf, len );

        if( ( ret = mbedtls_ssl_write_record( ssl, SSL_FORCE_FLUSH ) ) != 0 )
        {
            MBEDTLS_SSL_DEBUG_RET( 1, "mbedtls_ssl_write_record", ret );
            return( ret );
        }
    }

    return( (int) len );
}

/*
 * Write application data, doing 1/n-1 splitting if necessary.
 *
 * With non-blocking I/O, ssl_write_real() may return WANT_WRITE,
 * then the caller will call us again with the same arguments, so
 * remember whether we already did the split or not.
 */
#if defined(MBEDTLS_SSL_CBC_RECORD_SPLITTING)
static int ssl_write_split( mbedtls_ssl_context *ssl,
                            const unsigned char *buf, size_t len )
{
    int ret;

    if( ssl->conf->cbc_record_splitting ==
            MBEDTLS_SSL_CBC_RECORD_SPLITTING_DISABLED ||
        len <= 1 ||
        ssl->minor_ver > MBEDTLS_SSL_MINOR_VERSION_1 ||
        mbedtls_cipher_get_cipher_mode( &ssl->transform_out->cipher_ctx_enc )
                                != MBEDTLS_MODE_CBC )
    {
        return( ssl_write_real( ssl, buf, len ) );
    }

    if( ssl->split_done == 0 )
    {
        if( ( ret = ssl_write_real( ssl, buf, 1 ) ) <= 0 )
            return( ret );
        ssl->split_done = 1;
    }

    if( ( ret = ssl_write_real( ssl, buf + 1, len - 1 ) ) <= 0 )
        return( ret );
    ssl->split_done = 0;

    return( ret + 1 );
}
#endif /* MBEDTLS_SSL_CBC_RECORD_SPLITTING */

/*
 * Write application data (public-facing wrapper)
 */
int mbedtls_ssl_write( mbedtls_ssl_context *ssl, const unsigned char *buf, size_t len )
{
    int ret;

    MBEDTLS_SSL_DEBUG_MSG( 2, ( "=> write" ) );

    if( ssl == NULL || ssl->conf == NULL )
        return( MBEDTLS_ERR_SSL_BAD_INPUT_DATA );

#if defined(MBEDTLS_SSL_RENEGOTIATION)
    if( ( ret = ssl_check_ctr_renegotiate( ssl ) ) != 0 )
    {
        MBEDTLS_SSL_DEBUG_RET( 1, "ssl_check_ctr_renegotiate", ret );
        return( ret );
    }
#endif

    if( ssl->state != MBEDTLS_SSL_HANDSHAKE_OVER )
    {
        if( ( ret = mbedtls_ssl_handshake( ssl ) ) != 0 )
        {
            MBEDTLS_SSL_DEBUG_RET( 1, "mbedtls_ssl_handshake", ret );
            return( ret );
        }
    }

#if defined(MBEDTLS_SSL_CBC_RECORD_SPLITTING)
    ret = ssl_write_split( ssl, buf, len );
#else
    ret = ssl_write_real( ssl, buf, len );
#endif

    MBEDTLS_SSL_DEBUG_MSG( 2, ( "<= write" ) );

    return( ret );
}

/*
 * Notify the peer that the connection is being closed
 */
int mbedtls_ssl_close_notify( mbedtls_ssl_context *ssl )
{
    int ret;

    if( ssl == NULL || ssl->conf == NULL )
        return( MBEDTLS_ERR_SSL_BAD_INPUT_DATA );

    MBEDTLS_SSL_DEBUG_MSG( 2, ( "=> write close notify" ) );

    if( ssl->out_left != 0 )
        return( mbedtls_ssl_flush_output( ssl ) );

    if( ssl->state == MBEDTLS_SSL_HANDSHAKE_OVER )
    {
        if( ( ret = mbedtls_ssl_send_alert_message( ssl,
                        MBEDTLS_SSL_ALERT_LEVEL_WARNING,
                        MBEDTLS_SSL_ALERT_MSG_CLOSE_NOTIFY ) ) != 0 )
        {
            MBEDTLS_SSL_DEBUG_RET( 1, "mbedtls_ssl_send_alert_message", ret );
            return( ret );
        }
    }

    MBEDTLS_SSL_DEBUG_MSG( 2, ( "<= write close notify" ) );

    return( 0 );
}

void mbedtls_ssl_transform_free( mbedtls_ssl_transform *transform )
{
    if( transform == NULL )
        return;

#if defined(MBEDTLS_ZLIB_SUPPORT)
    deflateEnd( &transform->ctx_deflate );
    inflateEnd( &transform->ctx_inflate );
#endif

    mbedtls_cipher_free( &transform->cipher_ctx_enc );
    mbedtls_cipher_free( &transform->cipher_ctx_dec );

    mbedtls_md_free( &transform->md_ctx_enc );
    mbedtls_md_free( &transform->md_ctx_dec );

    mbedtls_platform_zeroize( transform, sizeof( mbedtls_ssl_transform ) );
}

#if defined(MBEDTLS_X509_CRT_PARSE_C)
static void ssl_key_cert_free( mbedtls_ssl_key_cert *key_cert )
{
    mbedtls_ssl_key_cert *cur = key_cert, *next;

    while( cur != NULL )
    {
        next = cur->next;
        mbedtls_free( cur );
        cur = next;
    }
}
#endif /* MBEDTLS_X509_CRT_PARSE_C */

#if defined(MBEDTLS_SSL_PROTO_DTLS)

static void ssl_buffering_free( mbedtls_ssl_context *ssl )
{
    unsigned offset;
    mbedtls_ssl_handshake_params * const hs = ssl->handshake;

    if( hs == NULL )
        return;

    ssl_free_buffered_record( ssl );

    for( offset = 0; offset < MBEDTLS_SSL_MAX_BUFFERED_HS; offset++ )
        ssl_buffering_free_slot( ssl, offset );
}

static void ssl_buffering_free_slot( mbedtls_ssl_context *ssl,
                                     uint8_t slot )
{
    mbedtls_ssl_handshake_params * const hs = ssl->handshake;
    mbedtls_ssl_hs_buffer * const hs_buf = &hs->buffering.hs[slot];

    if( slot >= MBEDTLS_SSL_MAX_BUFFERED_HS )
        return;

    if( hs_buf->is_valid == 1 )
    {
        hs->buffering.total_bytes_buffered -= hs_buf->data_len;
        mbedtls_free( hs_buf->data );
        memset( hs_buf, 0, sizeof( mbedtls_ssl_hs_buffer ) );
    }
}

#endif /* MBEDTLS_SSL_PROTO_DTLS */

void mbedtls_ssl_handshake_free( mbedtls_ssl_context *ssl )
{
    mbedtls_ssl_handshake_params *handshake = ssl->handshake;

    if( handshake == NULL )
        return;

#if defined(MBEDTLS_SSL_ASYNC_PRIVATE)
    if( ssl->conf->f_async_cancel != NULL && handshake->async_in_progress != 0 )
    {
        ssl->conf->f_async_cancel( ssl );
        handshake->async_in_progress = 0;
    }
#endif /* MBEDTLS_SSL_ASYNC_PRIVATE */

#if defined(MBEDTLS_SSL_PROTO_SSL3) || defined(MBEDTLS_SSL_PROTO_TLS1) || \
    defined(MBEDTLS_SSL_PROTO_TLS1_1)
    mbedtls_md5_free(    &handshake->fin_md5  );
    mbedtls_sha1_free(   &handshake->fin_sha1 );
#endif
#if defined(MBEDTLS_SSL_PROTO_TLS1_2)
#if defined(MBEDTLS_SHA256_C)
    mbedtls_sha256_free(   &handshake->fin_sha256    );
#endif
#if defined(MBEDTLS_SHA512_C)
    mbedtls_sha512_free(   &handshake->fin_sha512    );
#endif
#endif /* MBEDTLS_SSL_PROTO_TLS1_2 */

#if defined(MBEDTLS_DHM_C)
    mbedtls_dhm_free( &handshake->dhm_ctx );
#endif
#if defined(MBEDTLS_ECDH_C)
    mbedtls_ecdh_free( &handshake->ecdh_ctx );
#endif
#if defined(MBEDTLS_KEY_EXCHANGE_ECJPAKE_ENABLED)
    mbedtls_ecjpake_free( &handshake->ecjpake_ctx );
#if defined(MBEDTLS_SSL_CLI_C)
    mbedtls_free( handshake->ecjpake_cache );
    handshake->ecjpake_cache = NULL;
    handshake->ecjpake_cache_len = 0;
#endif
#endif

#if defined(MBEDTLS_ECDH_C) || defined(MBEDTLS_ECDSA_C) || \
    defined(MBEDTLS_KEY_EXCHANGE_ECJPAKE_ENABLED)
    /* explicit void pointer cast for buggy MS compiler */
    mbedtls_free( (void *) handshake->curves );
#endif

#if defined(MBEDTLS_KEY_EXCHANGE__SOME__PSK_ENABLED)
    if( handshake->psk != NULL )
    {
        mbedtls_platform_zeroize( handshake->psk, handshake->psk_len );
        mbedtls_free( handshake->psk );
    }
#endif

#if defined(MBEDTLS_X509_CRT_PARSE_C) && \
    defined(MBEDTLS_SSL_SERVER_NAME_INDICATION)
    /*
     * Free only the linked list wrapper, not the keys themselves
     * since the belong to the SNI callback
     */
    if( handshake->sni_key_cert != NULL )
    {
        mbedtls_ssl_key_cert *cur = handshake->sni_key_cert, *next;

        while( cur != NULL )
        {
            next = cur->next;
            mbedtls_free( cur );
            cur = next;
        }
    }
#endif /* MBEDTLS_X509_CRT_PARSE_C && MBEDTLS_SSL_SERVER_NAME_INDICATION */

#if defined(MBEDTLS_SSL__ECP_RESTARTABLE)
    mbedtls_x509_crt_restart_free( &handshake->ecrs_ctx );
#endif

#if defined(MBEDTLS_SSL_PROTO_DTLS)
    mbedtls_free( handshake->verify_cookie );
    ssl_flight_free( handshake->flight );
    ssl_buffering_free( ssl );
#endif

    mbedtls_platform_zeroize( handshake,
                              sizeof( mbedtls_ssl_handshake_params ) );
}

void mbedtls_ssl_session_free( mbedtls_ssl_session *session )
{
    if( session == NULL )
        return;

#if defined(MBEDTLS_X509_CRT_PARSE_C)
    if( session->peer_cert != NULL )
    {
        mbedtls_x509_crt_free( session->peer_cert );
        mbedtls_free( session->peer_cert );
    }
#endif

#if defined(MBEDTLS_SSL_SESSION_TICKETS) && defined(MBEDTLS_SSL_CLI_C)
    mbedtls_free( session->ticket );
#endif

    mbedtls_platform_zeroize( session, sizeof( mbedtls_ssl_session ) );
}

/*
 * Free an SSL context
 */
void mbedtls_ssl_free( mbedtls_ssl_context *ssl )
{
    if( ssl == NULL )
        return;

    MBEDTLS_SSL_DEBUG_MSG( 2, ( "=> free" ) );

    if( ssl->out_buf != NULL )
    {
        mbedtls_platform_zeroize( ssl->out_buf, MBEDTLS_SSL_OUT_BUFFER_LEN );
        mbedtls_free( ssl->out_buf );
    }

    if( ssl->in_buf != NULL )
    {
        mbedtls_platform_zeroize( ssl->in_buf, MBEDTLS_SSL_IN_BUFFER_LEN );
        mbedtls_free( ssl->in_buf );
    }

#if defined(MBEDTLS_ZLIB_SUPPORT)
    if( ssl->compress_buf != NULL )
    {
        mbedtls_platform_zeroize( ssl->compress_buf, MBEDTLS_SSL_COMPRESS_BUFFER_LEN );
        mbedtls_free( ssl->compress_buf );
    }
#endif

    if( ssl->transform )
    {
        mbedtls_ssl_transform_free( ssl->transform );
        mbedtls_free( ssl->transform );
    }

    if( ssl->handshake )
    {
        mbedtls_ssl_handshake_free( ssl );
        mbedtls_ssl_transform_free( ssl->transform_negotiate );
        mbedtls_ssl_session_free( ssl->session_negotiate );

        mbedtls_free( ssl->handshake );
        mbedtls_free( ssl->transform_negotiate );
        mbedtls_free( ssl->session_negotiate );
    }

    if( ssl->session )
    {
        mbedtls_ssl_session_free( ssl->session );
        mbedtls_free( ssl->session );
    }

#if defined(MBEDTLS_X509_CRT_PARSE_C)
    if( ssl->hostname != NULL )
    {
        mbedtls_platform_zeroize( ssl->hostname, strlen( ssl->hostname ) );
        mbedtls_free( ssl->hostname );
    }
#endif

#if defined(MBEDTLS_SSL_HW_RECORD_ACCEL)
    if( mbedtls_ssl_hw_record_finish != NULL )
    {
        MBEDTLS_SSL_DEBUG_MSG( 2, ( "going for mbedtls_ssl_hw_record_finish()" ) );
        mbedtls_ssl_hw_record_finish( ssl );
    }
#endif

#if defined(MBEDTLS_SSL_DTLS_HELLO_VERIFY) && defined(MBEDTLS_SSL_SRV_C)
    mbedtls_free( ssl->cli_id );
#endif

    MBEDTLS_SSL_DEBUG_MSG( 2, ( "<= free" ) );

    /* Actually clear after last debug message */
    mbedtls_platform_zeroize( ssl, sizeof( mbedtls_ssl_context ) );
}

/*
 * Initialze mbedtls_ssl_config
 */
void mbedtls_ssl_config_init( mbedtls_ssl_config *conf )
{
    memset( conf, 0, sizeof( mbedtls_ssl_config ) );
}

#if defined(MBEDTLS_KEY_EXCHANGE__WITH_CERT__ENABLED)
static int ssl_preset_default_hashes[] = {
#if defined(MBEDTLS_SHA512_C)
    MBEDTLS_MD_SHA512,
    MBEDTLS_MD_SHA384,
#endif
#if defined(MBEDTLS_SHA256_C)
    MBEDTLS_MD_SHA256,
    MBEDTLS_MD_SHA224,
#endif
#if defined(MBEDTLS_SHA1_C) && defined(MBEDTLS_TLS_DEFAULT_ALLOW_SHA1_IN_KEY_EXCHANGE)
    MBEDTLS_MD_SHA1,
#endif
    MBEDTLS_MD_NONE
};
#endif

static int ssl_preset_suiteb_ciphersuites[] = {
    MBEDTLS_TLS_ECDHE_ECDSA_WITH_AES_128_GCM_SHA256,
    MBEDTLS_TLS_ECDHE_ECDSA_WITH_AES_256_GCM_SHA384,
    0
};

#if defined(MBEDTLS_KEY_EXCHANGE__WITH_CERT__ENABLED)
static int ssl_preset_suiteb_hashes[] = {
    MBEDTLS_MD_SHA256,
    MBEDTLS_MD_SHA384,
    MBEDTLS_MD_NONE
};
#endif

#if defined(MBEDTLS_ECP_C)
static mbedtls_ecp_group_id ssl_preset_suiteb_curves[] = {
    MBEDTLS_ECP_DP_SECP256R1,
    MBEDTLS_ECP_DP_SECP384R1,
    MBEDTLS_ECP_DP_NONE
};
#endif

/*
 * Load default in mbedtls_ssl_config
 */
int mbedtls_ssl_config_defaults( mbedtls_ssl_config *conf,
                                 int endpoint, int transport, int preset )
{
#if defined(MBEDTLS_DHM_C) && defined(MBEDTLS_SSL_SRV_C)
    int ret;
#endif

    /* Use the functions here so that they are covered in tests,
     * but otherwise access member directly for efficiency */
    mbedtls_ssl_conf_endpoint( conf, endpoint );
    mbedtls_ssl_conf_transport( conf, transport );

    /*
     * Things that are common to all presets
     */
#if defined(MBEDTLS_SSL_CLI_C)
    if( endpoint == MBEDTLS_SSL_IS_CLIENT )
    {
        conf->authmode = MBEDTLS_SSL_VERIFY_REQUIRED;
#if defined(MBEDTLS_SSL_SESSION_TICKETS)
        conf->session_tickets = MBEDTLS_SSL_SESSION_TICKETS_ENABLED;
#endif
    }
#endif

#if defined(MBEDTLS_ARC4_C)
    conf->arc4_disabled = MBEDTLS_SSL_ARC4_DISABLED;
#endif

#if defined(MBEDTLS_SSL_ENCRYPT_THEN_MAC)
    conf->encrypt_then_mac = MBEDTLS_SSL_ETM_ENABLED;
#endif

#if defined(MBEDTLS_SSL_EXTENDED_MASTER_SECRET)
    conf->extended_ms = MBEDTLS_SSL_EXTENDED_MS_ENABLED;
#endif

#if defined(MBEDTLS_SSL_CBC_RECORD_SPLITTING)
    conf->cbc_record_splitting = MBEDTLS_SSL_CBC_RECORD_SPLITTING_ENABLED;
#endif

#if defined(MBEDTLS_SSL_DTLS_HELLO_VERIFY) && defined(MBEDTLS_SSL_SRV_C)
    conf->f_cookie_write = ssl_cookie_write_dummy;
    conf->f_cookie_check = ssl_cookie_check_dummy;
#endif

#if defined(MBEDTLS_SSL_DTLS_ANTI_REPLAY)
    conf->anti_replay = MBEDTLS_SSL_ANTI_REPLAY_ENABLED;
#endif

#if defined(MBEDTLS_SSL_SRV_C)
    conf->cert_req_ca_list = MBEDTLS_SSL_CERT_REQ_CA_LIST_ENABLED;
#endif

#if defined(MBEDTLS_SSL_PROTO_DTLS)
    conf->hs_timeout_min = MBEDTLS_SSL_DTLS_TIMEOUT_DFL_MIN;
    conf->hs_timeout_max = MBEDTLS_SSL_DTLS_TIMEOUT_DFL_MAX;
#endif

#if defined(MBEDTLS_SSL_RENEGOTIATION)
    conf->renego_max_records = MBEDTLS_SSL_RENEGO_MAX_RECORDS_DEFAULT;
    memset( conf->renego_period,     0x00, 2 );
    memset( conf->renego_period + 2, 0xFF, 6 );
#endif

#if defined(MBEDTLS_DHM_C) && defined(MBEDTLS_SSL_SRV_C)
            if( endpoint == MBEDTLS_SSL_IS_SERVER )
            {
                const unsigned char dhm_p[] =
                    MBEDTLS_DHM_RFC3526_MODP_2048_P_BIN;
                const unsigned char dhm_g[] =
                    MBEDTLS_DHM_RFC3526_MODP_2048_G_BIN;

                if ( ( ret = mbedtls_ssl_conf_dh_param_bin( conf,
                                               dhm_p, sizeof( dhm_p ),
                                               dhm_g, sizeof( dhm_g ) ) ) != 0 )
                {
                    return( ret );
                }
            }
#endif

    /*
     * Preset-specific defaults
     */
    switch( preset )
    {
        /*
         * NSA Suite B
         */
        case MBEDTLS_SSL_PRESET_SUITEB:
            conf->min_major_ver = MBEDTLS_SSL_MAJOR_VERSION_3;
            conf->min_minor_ver = MBEDTLS_SSL_MINOR_VERSION_3; /* TLS 1.2 */
            conf->max_major_ver = MBEDTLS_SSL_MAX_MAJOR_VERSION;
            conf->max_minor_ver = MBEDTLS_SSL_MAX_MINOR_VERSION;

            conf->ciphersuite_list[MBEDTLS_SSL_MINOR_VERSION_0] =
            conf->ciphersuite_list[MBEDTLS_SSL_MINOR_VERSION_1] =
            conf->ciphersuite_list[MBEDTLS_SSL_MINOR_VERSION_2] =
            conf->ciphersuite_list[MBEDTLS_SSL_MINOR_VERSION_3] =
                                   ssl_preset_suiteb_ciphersuites;

#if defined(MBEDTLS_X509_CRT_PARSE_C)
            conf->cert_profile = &mbedtls_x509_crt_profile_suiteb;
#endif

#if defined(MBEDTLS_KEY_EXCHANGE__WITH_CERT__ENABLED)
            conf->sig_hashes = ssl_preset_suiteb_hashes;
#endif

#if defined(MBEDTLS_ECP_C)
            conf->curve_list = ssl_preset_suiteb_curves;
#endif
            break;

        /*
         * Default
         */
        default:
            conf->min_major_ver = ( MBEDTLS_SSL_MIN_MAJOR_VERSION >
                                    MBEDTLS_SSL_MIN_VALID_MAJOR_VERSION ) ?
                                    MBEDTLS_SSL_MIN_MAJOR_VERSION :
                                    MBEDTLS_SSL_MIN_VALID_MAJOR_VERSION;
            conf->min_minor_ver = ( MBEDTLS_SSL_MIN_MINOR_VERSION >
                                    MBEDTLS_SSL_MIN_VALID_MINOR_VERSION ) ?
                                    MBEDTLS_SSL_MIN_MINOR_VERSION :
                                    MBEDTLS_SSL_MIN_VALID_MINOR_VERSION;
            conf->max_major_ver = MBEDTLS_SSL_MAX_MAJOR_VERSION;
            conf->max_minor_ver = MBEDTLS_SSL_MAX_MINOR_VERSION;

#if defined(MBEDTLS_SSL_PROTO_DTLS)
            if( transport == MBEDTLS_SSL_TRANSPORT_DATAGRAM )
                conf->min_minor_ver = MBEDTLS_SSL_MINOR_VERSION_2;
#endif

            conf->ciphersuite_list[MBEDTLS_SSL_MINOR_VERSION_0] =
            conf->ciphersuite_list[MBEDTLS_SSL_MINOR_VERSION_1] =
            conf->ciphersuite_list[MBEDTLS_SSL_MINOR_VERSION_2] =
            conf->ciphersuite_list[MBEDTLS_SSL_MINOR_VERSION_3] =
                                   mbedtls_ssl_list_ciphersuites();

#if defined(MBEDTLS_X509_CRT_PARSE_C)
            conf->cert_profile = &mbedtls_x509_crt_profile_default;
#endif

#if defined(MBEDTLS_KEY_EXCHANGE__WITH_CERT__ENABLED)
            conf->sig_hashes = ssl_preset_default_hashes;
#endif

#if defined(MBEDTLS_ECP_C)
            conf->curve_list = mbedtls_ecp_grp_id_list();
#endif

#if defined(MBEDTLS_DHM_C) && defined(MBEDTLS_SSL_CLI_C)
            conf->dhm_min_bitlen = 1024;
#endif
    }

    return( 0 );
}

/*
 * Free mbedtls_ssl_config
 */
void mbedtls_ssl_config_free( mbedtls_ssl_config *conf )
{
#if defined(MBEDTLS_DHM_C)
    mbedtls_mpi_free( &conf->dhm_P );
    mbedtls_mpi_free( &conf->dhm_G );
#endif

#if defined(MBEDTLS_KEY_EXCHANGE__SOME__PSK_ENABLED)
    if( conf->psk != NULL )
    {
        mbedtls_platform_zeroize( conf->psk, conf->psk_len );
        mbedtls_free( conf->psk );
        conf->psk = NULL;
        conf->psk_len = 0;
    }

    if( conf->psk_identity != NULL )
    {
        mbedtls_platform_zeroize( conf->psk_identity, conf->psk_identity_len );
        mbedtls_free( conf->psk_identity );
        conf->psk_identity = NULL;
        conf->psk_identity_len = 0;
    }
#endif

#if defined(MBEDTLS_X509_CRT_PARSE_C)
    ssl_key_cert_free( conf->key_cert );
#endif

    mbedtls_platform_zeroize( conf, sizeof( mbedtls_ssl_config ) );
}

#if defined(MBEDTLS_PK_C) && \
    ( defined(MBEDTLS_RSA_C) || defined(MBEDTLS_ECDSA_C) )
/*
 * Convert between MBEDTLS_PK_XXX and SSL_SIG_XXX
 */
unsigned char mbedtls_ssl_sig_from_pk( mbedtls_pk_context *pk )
{
#if defined(MBEDTLS_RSA_C)
    if( mbedtls_pk_can_do( pk, MBEDTLS_PK_RSA ) )
        return( MBEDTLS_SSL_SIG_RSA );
#endif
#if defined(MBEDTLS_ECDSA_C)
    if( mbedtls_pk_can_do( pk, MBEDTLS_PK_ECDSA ) )
        return( MBEDTLS_SSL_SIG_ECDSA );
#endif
    return( MBEDTLS_SSL_SIG_ANON );
}

unsigned char mbedtls_ssl_sig_from_pk_alg( mbedtls_pk_type_t type )
{
    switch( type ) {
        case MBEDTLS_PK_RSA:
            return( MBEDTLS_SSL_SIG_RSA );
        case MBEDTLS_PK_ECDSA:
        case MBEDTLS_PK_ECKEY:
            return( MBEDTLS_SSL_SIG_ECDSA );
        default:
            return( MBEDTLS_SSL_SIG_ANON );
    }
}

mbedtls_pk_type_t mbedtls_ssl_pk_alg_from_sig( unsigned char sig )
{
    switch( sig )
    {
#if defined(MBEDTLS_RSA_C)
        case MBEDTLS_SSL_SIG_RSA:
            return( MBEDTLS_PK_RSA );
#endif
#if defined(MBEDTLS_ECDSA_C)
        case MBEDTLS_SSL_SIG_ECDSA:
            return( MBEDTLS_PK_ECDSA );
#endif
        default:
            return( MBEDTLS_PK_NONE );
    }
}
#endif /* MBEDTLS_PK_C && ( MBEDTLS_RSA_C || MBEDTLS_ECDSA_C ) */

#if defined(MBEDTLS_SSL_PROTO_TLS1_2) && \
    defined(MBEDTLS_KEY_EXCHANGE__WITH_CERT__ENABLED)

/* Find an entry in a signature-hash set matching a given hash algorithm. */
mbedtls_md_type_t mbedtls_ssl_sig_hash_set_find( mbedtls_ssl_sig_hash_set_t *set,
                                                 mbedtls_pk_type_t sig_alg )
{
    switch( sig_alg )
    {
        case MBEDTLS_PK_RSA:
            return( set->rsa );
        case MBEDTLS_PK_ECDSA:
            return( set->ecdsa );
        default:
            return( MBEDTLS_MD_NONE );
    }
}

/* Add a signature-hash-pair to a signature-hash set */
void mbedtls_ssl_sig_hash_set_add( mbedtls_ssl_sig_hash_set_t *set,
                                   mbedtls_pk_type_t sig_alg,
                                   mbedtls_md_type_t md_alg )
{
    switch( sig_alg )
    {
        case MBEDTLS_PK_RSA:
            if( set->rsa == MBEDTLS_MD_NONE )
                set->rsa = md_alg;
            break;

        case MBEDTLS_PK_ECDSA:
            if( set->ecdsa == MBEDTLS_MD_NONE )
                set->ecdsa = md_alg;
            break;

        default:
            break;
    }
}

/* Allow exactly one hash algorithm for each signature. */
void mbedtls_ssl_sig_hash_set_const_hash( mbedtls_ssl_sig_hash_set_t *set,
                                          mbedtls_md_type_t md_alg )
{
    set->rsa   = md_alg;
    set->ecdsa = md_alg;
}

#endif /* MBEDTLS_SSL_PROTO_TLS1_2) &&
          MBEDTLS_KEY_EXCHANGE__WITH_CERT__ENABLED */

/*
 * Convert from MBEDTLS_SSL_HASH_XXX to MBEDTLS_MD_XXX
 */
mbedtls_md_type_t mbedtls_ssl_md_alg_from_hash( unsigned char hash )
{
    switch( hash )
    {
#if defined(MBEDTLS_MD5_C)
        case MBEDTLS_SSL_HASH_MD5:
            return( MBEDTLS_MD_MD5 );
#endif
#if defined(MBEDTLS_SHA1_C)
        case MBEDTLS_SSL_HASH_SHA1:
            return( MBEDTLS_MD_SHA1 );
#endif
#if defined(MBEDTLS_SHA256_C)
        case MBEDTLS_SSL_HASH_SHA224:
            return( MBEDTLS_MD_SHA224 );
        case MBEDTLS_SSL_HASH_SHA256:
            return( MBEDTLS_MD_SHA256 );
#endif
#if defined(MBEDTLS_SHA512_C)
        case MBEDTLS_SSL_HASH_SHA384:
            return( MBEDTLS_MD_SHA384 );
        case MBEDTLS_SSL_HASH_SHA512:
            return( MBEDTLS_MD_SHA512 );
#endif
        default:
            return( MBEDTLS_MD_NONE );
    }
}

/*
 * Convert from MBEDTLS_MD_XXX to MBEDTLS_SSL_HASH_XXX
 */
unsigned char mbedtls_ssl_hash_from_md_alg( int md )
{
    switch( md )
    {
#if defined(MBEDTLS_MD5_C)
        case MBEDTLS_MD_MD5:
            return( MBEDTLS_SSL_HASH_MD5 );
#endif
#if defined(MBEDTLS_SHA1_C)
        case MBEDTLS_MD_SHA1:
            return( MBEDTLS_SSL_HASH_SHA1 );
#endif
#if defined(MBEDTLS_SHA256_C)
        case MBEDTLS_MD_SHA224:
            return( MBEDTLS_SSL_HASH_SHA224 );
        case MBEDTLS_MD_SHA256:
            return( MBEDTLS_SSL_HASH_SHA256 );
#endif
#if defined(MBEDTLS_SHA512_C)
        case MBEDTLS_MD_SHA384:
            return( MBEDTLS_SSL_HASH_SHA384 );
        case MBEDTLS_MD_SHA512:
            return( MBEDTLS_SSL_HASH_SHA512 );
#endif
        default:
            return( MBEDTLS_SSL_HASH_NONE );
    }
}

#if defined(MBEDTLS_ECP_C)
/*
 * Check if a curve proposed by the peer is in our list.
 * Return 0 if we're willing to use it, -1 otherwise.
 */
int mbedtls_ssl_check_curve( const mbedtls_ssl_context *ssl, mbedtls_ecp_group_id grp_id )
{
    const mbedtls_ecp_group_id *gid;

    if( ssl->conf->curve_list == NULL )
        return( -1 );

    for( gid = ssl->conf->curve_list; *gid != MBEDTLS_ECP_DP_NONE; gid++ )
        if( *gid == grp_id )
            return( 0 );

    return( -1 );
}
#endif /* MBEDTLS_ECP_C */

#if defined(MBEDTLS_KEY_EXCHANGE__WITH_CERT__ENABLED)
/*
 * Check if a hash proposed by the peer is in our list.
 * Return 0 if we're willing to use it, -1 otherwise.
 */
int mbedtls_ssl_check_sig_hash( const mbedtls_ssl_context *ssl,
                                mbedtls_md_type_t md )
{
    const int *cur;

    if( ssl->conf->sig_hashes == NULL )
        return( -1 );

    for( cur = ssl->conf->sig_hashes; *cur != MBEDTLS_MD_NONE; cur++ )
        if( *cur == (int) md )
            return( 0 );

    return( -1 );
}
#endif /* MBEDTLS_KEY_EXCHANGE__WITH_CERT__ENABLED */

#if defined(MBEDTLS_X509_CRT_PARSE_C)
int mbedtls_ssl_check_cert_usage( const mbedtls_x509_crt *cert,
                          const mbedtls_ssl_ciphersuite_t *ciphersuite,
                          int cert_endpoint,
                          uint32_t *flags )
{
    int ret = 0;
#if defined(MBEDTLS_X509_CHECK_KEY_USAGE)
    int usage = 0;
#endif
#if defined(MBEDTLS_X509_CHECK_EXTENDED_KEY_USAGE)
    const char *ext_oid;
    size_t ext_len;
#endif

#if !defined(MBEDTLS_X509_CHECK_KEY_USAGE) &&          \
    !defined(MBEDTLS_X509_CHECK_EXTENDED_KEY_USAGE)
    ((void) cert);
    ((void) cert_endpoint);
    ((void) flags);
#endif

#if defined(MBEDTLS_X509_CHECK_KEY_USAGE)
    if( cert_endpoint == MBEDTLS_SSL_IS_SERVER )
    {
        /* Server part of the key exchange */
        switch( ciphersuite->key_exchange )
        {
            case MBEDTLS_KEY_EXCHANGE_RSA:
            case MBEDTLS_KEY_EXCHANGE_RSA_PSK:
                usage = MBEDTLS_X509_KU_KEY_ENCIPHERMENT;
                break;

            case MBEDTLS_KEY_EXCHANGE_DHE_RSA:
            case MBEDTLS_KEY_EXCHANGE_ECDHE_RSA:
            case MBEDTLS_KEY_EXCHANGE_ECDHE_ECDSA:
                usage = MBEDTLS_X509_KU_DIGITAL_SIGNATURE;
                break;

            case MBEDTLS_KEY_EXCHANGE_ECDH_RSA:
            case MBEDTLS_KEY_EXCHANGE_ECDH_ECDSA:
                usage = MBEDTLS_X509_KU_KEY_AGREEMENT;
                break;

            /* Don't use default: we want warnings when adding new values */
            case MBEDTLS_KEY_EXCHANGE_NONE:
            case MBEDTLS_KEY_EXCHANGE_PSK:
            case MBEDTLS_KEY_EXCHANGE_DHE_PSK:
            case MBEDTLS_KEY_EXCHANGE_ECDHE_PSK:
            case MBEDTLS_KEY_EXCHANGE_ECJPAKE:
                usage = 0;
        }
    }
    else
    {
        /* Client auth: we only implement rsa_sign and mbedtls_ecdsa_sign for now */
        usage = MBEDTLS_X509_KU_DIGITAL_SIGNATURE;
    }

    if( mbedtls_x509_crt_check_key_usage( cert, usage ) != 0 )
    {
        *flags |= MBEDTLS_X509_BADCERT_KEY_USAGE;
        ret = -1;
    }
#else
    ((void) ciphersuite);
#endif /* MBEDTLS_X509_CHECK_KEY_USAGE */

#if defined(MBEDTLS_X509_CHECK_EXTENDED_KEY_USAGE)
    if( cert_endpoint == MBEDTLS_SSL_IS_SERVER )
    {
        ext_oid = MBEDTLS_OID_SERVER_AUTH;
        ext_len = MBEDTLS_OID_SIZE( MBEDTLS_OID_SERVER_AUTH );
    }
    else
    {
        ext_oid = MBEDTLS_OID_CLIENT_AUTH;
        ext_len = MBEDTLS_OID_SIZE( MBEDTLS_OID_CLIENT_AUTH );
    }

    if( mbedtls_x509_crt_check_extended_key_usage( cert, ext_oid, ext_len ) != 0 )
    {
        *flags |= MBEDTLS_X509_BADCERT_EXT_KEY_USAGE;
        ret = -1;
    }
#endif /* MBEDTLS_X509_CHECK_EXTENDED_KEY_USAGE */

    return( ret );
}
#endif /* MBEDTLS_X509_CRT_PARSE_C */

/*
 * Convert version numbers to/from wire format
 * and, for DTLS, to/from TLS equivalent.
 *
 * For TLS this is the identity.
 * For DTLS, use 1's complement (v -> 255 - v, and then map as follows:
 * 1.0 <-> 3.2      (DTLS 1.0 is based on TLS 1.1)
 * 1.x <-> 3.x+1    for x != 0 (DTLS 1.2 based on TLS 1.2)
 */
void mbedtls_ssl_write_version( int major, int minor, int transport,
                        unsigned char ver[2] )
{
#if defined(MBEDTLS_SSL_PROTO_DTLS)
    if( transport == MBEDTLS_SSL_TRANSPORT_DATAGRAM )
    {
        if( minor == MBEDTLS_SSL_MINOR_VERSION_2 )
            --minor; /* DTLS 1.0 stored as TLS 1.1 internally */

        ver[0] = (unsigned char)( 255 - ( major - 2 ) );
        ver[1] = (unsigned char)( 255 - ( minor - 1 ) );
    }
    else
#else
    ((void) transport);
#endif
    {
        ver[0] = (unsigned char) major;
        ver[1] = (unsigned char) minor;
    }
}

void mbedtls_ssl_read_version( int *major, int *minor, int transport,
                       const unsigned char ver[2] )
{
#if defined(MBEDTLS_SSL_PROTO_DTLS)
    if( transport == MBEDTLS_SSL_TRANSPORT_DATAGRAM )
    {
        *major = 255 - ver[0] + 2;
        *minor = 255 - ver[1] + 1;

        if( *minor == MBEDTLS_SSL_MINOR_VERSION_1 )
            ++*minor; /* DTLS 1.0 stored as TLS 1.1 internally */
    }
    else
#else
    ((void) transport);
#endif
    {
        *major = ver[0];
        *minor = ver[1];
    }
}

int mbedtls_ssl_set_calc_verify_md( mbedtls_ssl_context *ssl, int md )
{
#if defined(MBEDTLS_SSL_PROTO_TLS1_2)
    if( ssl->minor_ver != MBEDTLS_SSL_MINOR_VERSION_3 )
        return MBEDTLS_ERR_SSL_INVALID_VERIFY_HASH;

    switch( md )
    {
#if defined(MBEDTLS_SSL_PROTO_TLS1) || defined(MBEDTLS_SSL_PROTO_TLS1_1)
#if defined(MBEDTLS_MD5_C)
        case MBEDTLS_SSL_HASH_MD5:
            return MBEDTLS_ERR_SSL_INVALID_VERIFY_HASH;
#endif
#if defined(MBEDTLS_SHA1_C)
        case MBEDTLS_SSL_HASH_SHA1:
            ssl->handshake->calc_verify = ssl_calc_verify_tls;
            break;
#endif
#endif /* MBEDTLS_SSL_PROTO_TLS1 || MBEDTLS_SSL_PROTO_TLS1_1 */
#if defined(MBEDTLS_SHA512_C)
        case MBEDTLS_SSL_HASH_SHA384:
            ssl->handshake->calc_verify = ssl_calc_verify_tls_sha384;
            break;
#endif
#if defined(MBEDTLS_SHA256_C)
        case MBEDTLS_SSL_HASH_SHA256:
            ssl->handshake->calc_verify = ssl_calc_verify_tls_sha256;
            break;
#endif
        default:
            return MBEDTLS_ERR_SSL_INVALID_VERIFY_HASH;
    }

    return 0;
#else /* !MBEDTLS_SSL_PROTO_TLS1_2 */
    (void) ssl;
    (void) md;

    return MBEDTLS_ERR_SSL_INVALID_VERIFY_HASH;
#endif /* MBEDTLS_SSL_PROTO_TLS1_2 */
}

#if defined(MBEDTLS_SSL_PROTO_SSL3) || defined(MBEDTLS_SSL_PROTO_TLS1) || \
    defined(MBEDTLS_SSL_PROTO_TLS1_1)
int mbedtls_ssl_get_key_exchange_md_ssl_tls( mbedtls_ssl_context *ssl,
                                        unsigned char *output,
                                        unsigned char *data, size_t data_len )
{
    int ret = 0;
    mbedtls_md5_context mbedtls_md5;
    mbedtls_sha1_context mbedtls_sha1;

    mbedtls_md5_init( &mbedtls_md5 );
    mbedtls_sha1_init( &mbedtls_sha1 );

    /*
     * digitally-signed struct {
     *     opaque md5_hash[16];
     *     opaque sha_hash[20];
     * };
     *
     * md5_hash
     *     MD5(ClientHello.random + ServerHello.random
     *                            + ServerParams);
     * sha_hash
     *     SHA(ClientHello.random + ServerHello.random
     *                            + ServerParams);
     */
    if( ( ret = mbedtls_md5_starts_ret( &mbedtls_md5 ) ) != 0 )
    {
        MBEDTLS_SSL_DEBUG_RET( 1, "mbedtls_md5_starts_ret", ret );
        goto exit;
    }
    if( ( ret = mbedtls_md5_update_ret( &mbedtls_md5,
                                        ssl->handshake->randbytes, 64 ) ) != 0 )
    {
        MBEDTLS_SSL_DEBUG_RET( 1, "mbedtls_md5_update_ret", ret );
        goto exit;
    }
    if( ( ret = mbedtls_md5_update_ret( &mbedtls_md5, data, data_len ) ) != 0 )
    {
        MBEDTLS_SSL_DEBUG_RET( 1, "mbedtls_md5_update_ret", ret );
        goto exit;
    }
    if( ( ret = mbedtls_md5_finish_ret( &mbedtls_md5, output ) ) != 0 )
    {
        MBEDTLS_SSL_DEBUG_RET( 1, "mbedtls_md5_finish_ret", ret );
        goto exit;
    }

    if( ( ret = mbedtls_sha1_starts_ret( &mbedtls_sha1 ) ) != 0 )
    {
        MBEDTLS_SSL_DEBUG_RET( 1, "mbedtls_sha1_starts_ret", ret );
        goto exit;
    }
    if( ( ret = mbedtls_sha1_update_ret( &mbedtls_sha1,
                                         ssl->handshake->randbytes, 64 ) ) != 0 )
    {
        MBEDTLS_SSL_DEBUG_RET( 1, "mbedtls_sha1_update_ret", ret );
        goto exit;
    }
    if( ( ret = mbedtls_sha1_update_ret( &mbedtls_sha1, data,
                                         data_len ) ) != 0 )
    {
        MBEDTLS_SSL_DEBUG_RET( 1, "mbedtls_sha1_update_ret", ret );
        goto exit;
    }
    if( ( ret = mbedtls_sha1_finish_ret( &mbedtls_sha1,
                                         output + 16 ) ) != 0 )
    {
        MBEDTLS_SSL_DEBUG_RET( 1, "mbedtls_sha1_finish_ret", ret );
        goto exit;
    }

exit:
    mbedtls_md5_free( &mbedtls_md5 );
    mbedtls_sha1_free( &mbedtls_sha1 );

    if( ret != 0 )
        mbedtls_ssl_send_alert_message( ssl, MBEDTLS_SSL_ALERT_LEVEL_FATAL,
                                        MBEDTLS_SSL_ALERT_MSG_INTERNAL_ERROR );

    return( ret );

}
#endif /* MBEDTLS_SSL_PROTO_SSL3 || MBEDTLS_SSL_PROTO_TLS1 || \
          MBEDTLS_SSL_PROTO_TLS1_1 */

#if defined(MBEDTLS_SSL_PROTO_TLS1) || defined(MBEDTLS_SSL_PROTO_TLS1_1) || \
    defined(MBEDTLS_SSL_PROTO_TLS1_2)
int mbedtls_ssl_get_key_exchange_md_tls1_2( mbedtls_ssl_context *ssl,
                                            unsigned char *hash, size_t *hashlen,
                                            unsigned char *data, size_t data_len,
                                            mbedtls_md_type_t md_alg )
{
    int ret = 0;
    mbedtls_md_context_t ctx;
    const mbedtls_md_info_t *md_info = mbedtls_md_info_from_type( md_alg );
    *hashlen = mbedtls_md_get_size( md_info );

    mbedtls_md_init( &ctx );

    /*
     * digitally-signed struct {
     *     opaque client_random[32];
     *     opaque server_random[32];
     *     ServerDHParams params;
     * };
     */
    if( ( ret = mbedtls_md_setup( &ctx, md_info, 0 ) ) != 0 )
    {
        MBEDTLS_SSL_DEBUG_RET( 1, "mbedtls_md_setup", ret );
        goto exit;
    }
    if( ( ret = mbedtls_md_starts( &ctx ) ) != 0 )
    {
        MBEDTLS_SSL_DEBUG_RET( 1, "mbedtls_md_starts", ret );
        goto exit;
    }
    if( ( ret = mbedtls_md_update( &ctx, ssl->handshake->randbytes, 64 ) ) != 0 )
    {
        MBEDTLS_SSL_DEBUG_RET( 1, "mbedtls_md_update", ret );
        goto exit;
    }
    if( ( ret = mbedtls_md_update( &ctx, data, data_len ) ) != 0 )
    {
        MBEDTLS_SSL_DEBUG_RET( 1, "mbedtls_md_update", ret );
        goto exit;
    }
    if( ( ret = mbedtls_md_finish( &ctx, hash ) ) != 0 )
    {
        MBEDTLS_SSL_DEBUG_RET( 1, "mbedtls_md_finish", ret );
        goto exit;
    }

exit:
    mbedtls_md_free( &ctx );

    if( ret != 0 )
        mbedtls_ssl_send_alert_message( ssl, MBEDTLS_SSL_ALERT_LEVEL_FATAL,
                                        MBEDTLS_SSL_ALERT_MSG_INTERNAL_ERROR );

    return( ret );
}
#endif /* MBEDTLS_SSL_PROTO_TLS1 || MBEDTLS_SSL_PROTO_TLS1_1 || \
          MBEDTLS_SSL_PROTO_TLS1_2 */

#endif /* MBEDTLS_SSL_TLS_C */<|MERGE_RESOLUTION|>--- conflicted
+++ resolved
@@ -5439,55 +5439,6 @@
     size_t i, n;
     uint8_t alert;
 
-<<<<<<< HEAD
-=======
-    MBEDTLS_SSL_DEBUG_MSG( 2, ( "=> parse certificate" ) );
-
-    if( ciphersuite_info->key_exchange == MBEDTLS_KEY_EXCHANGE_PSK ||
-        ciphersuite_info->key_exchange == MBEDTLS_KEY_EXCHANGE_DHE_PSK ||
-        ciphersuite_info->key_exchange == MBEDTLS_KEY_EXCHANGE_ECDHE_PSK ||
-        ciphersuite_info->key_exchange == MBEDTLS_KEY_EXCHANGE_ECJPAKE )
-    {
-        MBEDTLS_SSL_DEBUG_MSG( 2, ( "<= skip parse certificate" ) );
-        ssl->state++;
-        return( 0 );
-    }
-
-#if defined(MBEDTLS_SSL_SRV_C)
-    if( ssl->conf->endpoint == MBEDTLS_SSL_IS_SERVER &&
-        ciphersuite_info->key_exchange == MBEDTLS_KEY_EXCHANGE_RSA_PSK )
-    {
-        MBEDTLS_SSL_DEBUG_MSG( 2, ( "<= skip parse certificate" ) );
-        ssl->state++;
-        return( 0 );
-    }
-
-#if defined(MBEDTLS_SSL_SERVER_NAME_INDICATION)
-    if( ssl->handshake->sni_authmode != MBEDTLS_SSL_VERIFY_UNSET )
-        authmode = ssl->handshake->sni_authmode;
-#endif
-
-    if( ssl->conf->endpoint == MBEDTLS_SSL_IS_SERVER &&
-        authmode == MBEDTLS_SSL_VERIFY_NONE )
-    {
-        ssl->session_negotiate->verify_result = MBEDTLS_X509_BADCERT_SKIP_VERIFY;
-        MBEDTLS_SSL_DEBUG_MSG( 2, ( "<= skip parse certificate" ) );
-        ssl->state++;
-        return( 0 );
-    }
-#endif
-
-    if( ( ret = mbedtls_ssl_read_record( ssl, 1 ) ) != 0 )
-    {
-        /* mbedtls_ssl_read_record may have sent an alert already. We
-           let it decide whether to alert. */
-        MBEDTLS_SSL_DEBUG_RET( 1, "mbedtls_ssl_read_record", ret );
-        return( ret );
-    }
-
-    ssl->state++;
-
->>>>>>> 53546ea0
 #if defined(MBEDTLS_SSL_SRV_C)
 #if defined(MBEDTLS_SSL_PROTO_SSL3)
     /*
@@ -5735,7 +5686,7 @@
     }
 #endif
 
-    if( ( ret = mbedtls_ssl_read_record( ssl ) ) != 0 )
+    if( ( ret = mbedtls_ssl_read_record( ssl, 1 ) ) != 0 )
     {
         /* mbedtls_ssl_read_record may have sent an alert already. We
            let it decide whether to alert. */
